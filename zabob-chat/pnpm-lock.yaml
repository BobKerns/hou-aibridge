lockfileVersion: '9.0'

settings:
  autoInstallPeers: true
  excludeLinksFromLockfile: false

importers:

  .:
    dependencies:
      '@types/vscode':
        specifier: ^1.100.0
        version: 1.100.0
      '@vscode/prompt-tsx':
        specifier: 0.4.0-alpha.4
        version: 0.4.0-alpha.4
    devDependencies:
      '@types/mocha':
        specifier: ^10.0.10
        version: 10.0.10
      '@types/node':
<<<<<<< HEAD
        specifier: ^22.15.29
        version: 22.15.29
      '@typescript-eslint/eslint-plugin':
        specifier: ^8.33.1
        version: 8.33.1(@typescript-eslint/parser@8.33.1(eslint@9.28.0)(typescript@5.8.3))(eslint@9.28.0)(typescript@5.8.3)
      '@typescript-eslint/parser':
        specifier: ^8.33.1
=======
        specifier: ^22.15.18
        version: 22.15.29
      '@typescript-eslint/eslint-plugin':
        specifier: ^8.32.1
        version: 8.33.1(@typescript-eslint/parser@8.33.1(eslint@9.28.0)(typescript@5.8.3))(eslint@9.28.0)(typescript@5.8.3)
      '@typescript-eslint/parser':
        specifier: ^8.32.1
>>>>>>> 3a2c6731
        version: 8.33.1(eslint@9.28.0)(typescript@5.8.3)
      '@vscode/test-cli':
        specifier: ^0.0.11
        version: 0.0.11
      '@vscode/test-electron':
        specifier: ^2.5.2
        version: 2.5.2
      '@vscode/vsce':
<<<<<<< HEAD
        specifier: ^3.4.2
        version: 3.4.2
      esbuild:
        specifier: ^0.25.5
        version: 0.25.5
      eslint:
        specifier: ^9.28.0
        version: 9.28.0
      mocha:
        specifier: ^11.5.0
=======
        specifier: ^3.3.2
        version: 3.4.2
      esbuild:
        specifier: ^0.25.4
        version: 0.25.5
      eslint:
        specifier: ^9.27.0
        version: 9.28.0
      mocha:
        specifier: ^11.3.0
>>>>>>> 3a2c6731
        version: 11.5.0
      npm-run-all:
        specifier: ^4.1.5
        version: 4.1.5
      typescript:
        specifier: ^5.8.3
        version: 5.8.3

packages:

  '@azu/format-text@1.0.2':
    resolution: {integrity: sha512-Swi4N7Edy1Eqq82GxgEECXSSLyn6GOb5htRFPzBDdUkECGXtlf12ynO5oJSpWKPwCaUssOu7NfhDcCWpIC6Ywg==}

  '@azu/style-format@1.0.1':
    resolution: {integrity: sha512-AHcTojlNBdD/3/KxIKlg8sxIWHfOtQszLvOpagLTO+bjC3u7SAszu1lf//u7JJC50aUSH+BVWDD/KvaA6Gfn5g==}

  '@azure/abort-controller@2.1.2':
    resolution: {integrity: sha512-nBrLsEWm4J2u5LpAPjxADTlq3trDgVZZXHNKabeXZtpq3d3AbN/KGO82R87rdDz5/lYB024rtEf10/q0urNgsA==}
    engines: {node: '>=18.0.0'}

  '@azure/core-auth@1.9.0':
    resolution: {integrity: sha512-FPwHpZywuyasDSLMqJ6fhbOK3TqUdviZNF8OqRGA4W5Ewib2lEEZ+pBsYcBa88B2NGO/SEnYPGhyBqNlE8ilSw==}
    engines: {node: '>=18.0.0'}

  '@azure/core-client@1.9.4':
    resolution: {integrity: sha512-f7IxTD15Qdux30s2qFARH+JxgwxWLG2Rlr4oSkPGuLWm+1p5y1+C04XGLA0vmX6EtqfutmjvpNmAfgwVIS5hpw==}
    engines: {node: '>=18.0.0'}

  '@azure/core-rest-pipeline@1.20.0':
    resolution: {integrity: sha512-ASoP8uqZBS3H/8N8at/XwFr6vYrRP3syTK0EUjDXQy0Y1/AUS+QeIRThKmTNJO2RggvBBxaXDPM7YoIwDGeA0g==}
    engines: {node: '>=18.0.0'}

  '@azure/core-tracing@1.2.0':
    resolution: {integrity: sha512-UKTiEJPkWcESPYJz3X5uKRYyOcJD+4nYph+KpfdPRnQJVrZfk0KJgdnaAWKfhsBBtAf/D58Az4AvCJEmWgIBAg==}
    engines: {node: '>=18.0.0'}

  '@azure/core-util@1.12.0':
    resolution: {integrity: sha512-13IyjTQgABPARvG90+N2dXpC+hwp466XCdQXPCRlbWHgd3SJd5Q1VvaBGv6k1BIa4MQm6hAF1UBU1m8QUxV8sQ==}
    engines: {node: '>=18.0.0'}

  '@azure/identity@4.10.0':
    resolution: {integrity: sha512-iT53Sre2NJK6wzMWnvpjNiR3md597LZ3uK/5kQD2TkrY9vqhrY5bt2KwELNjkOWQ9n8S/92knj/QEykTtjMNqQ==}
    engines: {node: '>=18.0.0'}

  '@azure/logger@1.2.0':
    resolution: {integrity: sha512-0hKEzLhpw+ZTAfNJyRrn6s+V0nDWzXk9OjBr2TiGIu0OfMr5s2V4FpKLTAK3Ca5r5OKLbf4hkOGDPyiRjie/jA==}
    engines: {node: '>=18.0.0'}

  '@azure/msal-browser@4.12.0':
    resolution: {integrity: sha512-WD1lmVWchg7wn1mI7Tr4v7QPyTwK+8Nuyje3jRpOFENLRLEBsdK8VVdTw3C+TypZmYn4cOAdj3zREnuFXgvfIA==}
    engines: {node: '>=0.8.0'}

  '@azure/msal-common@15.6.0':
    resolution: {integrity: sha512-EotmBz42apYGjqiIV9rDUdptaMptpTn4TdGf3JfjLvFvinSe9BJ6ywU92K9ky+t/b0ghbeTSe9RfqlgLh8f2jA==}
    engines: {node: '>=0.8.0'}

  '@azure/msal-node@3.5.3':
    resolution: {integrity: sha512-c5mifzHX5mwm5JqMIlURUyp6LEEdKF1a8lmcNRLBo0lD7zpSYPHupa4jHyhJyg9ccLwszLguZJdk2h3ngnXwNw==}
    engines: {node: '>=16'}

  '@babel/code-frame@7.27.1':
    resolution: {integrity: sha512-cjQ7ZlQ0Mv3b47hABuTevyTuYN4i+loJKGeV9flcCgIK37cCXRh+L1bd3iBHlynerhQ7BhCkn2BPbQUL+rGqFg==}
    engines: {node: '>=6.9.0'}

  '@babel/helper-validator-identifier@7.27.1':
    resolution: {integrity: sha512-D2hP9eA+Sqx1kBZgzxZh0y1trbuU+JoDkiEwqhQ36nodYqJwyEIhPSdMNd7lOm/4io72luTPWH20Yda0xOuUow==}
    engines: {node: '>=6.9.0'}

  '@bcoe/v8-coverage@0.2.3':
    resolution: {integrity: sha512-0hYQ8SB4Db5zvZB4axdMHGwEaQjkZzFjQiN9LVYvIFB2nSUHW9tYpxWriPrWDASIxiaXax83REcLxuSdnGPZtw==}

  '@esbuild/aix-ppc64@0.25.5':
    resolution: {integrity: sha512-9o3TMmpmftaCMepOdA5k/yDw8SfInyzWWTjYTFCX3kPSDJMROQTb8jg+h9Cnwnmm1vOzvxN7gIfB5V2ewpjtGA==}
    engines: {node: '>=18'}
    cpu: [ppc64]
    os: [aix]

  '@esbuild/android-arm64@0.25.5':
    resolution: {integrity: sha512-VGzGhj4lJO+TVGV1v8ntCZWJktV7SGCs3Pn1GRWI1SBFtRALoomm8k5E9Pmwg3HOAal2VDc2F9+PM/rEY6oIDg==}
    engines: {node: '>=18'}
    cpu: [arm64]
    os: [android]

  '@esbuild/android-arm@0.25.5':
    resolution: {integrity: sha512-AdJKSPeEHgi7/ZhuIPtcQKr5RQdo6OO2IL87JkianiMYMPbCtot9fxPbrMiBADOWWm3T2si9stAiVsGbTQFkbA==}
    engines: {node: '>=18'}
    cpu: [arm]
    os: [android]

  '@esbuild/android-x64@0.25.5':
    resolution: {integrity: sha512-D2GyJT1kjvO//drbRT3Hib9XPwQeWd9vZoBJn+bu/lVsOZ13cqNdDeqIF/xQ5/VmWvMduP6AmXvylO/PIc2isw==}
    engines: {node: '>=18'}
    cpu: [x64]
    os: [android]

  '@esbuild/darwin-arm64@0.25.5':
    resolution: {integrity: sha512-GtaBgammVvdF7aPIgH2jxMDdivezgFu6iKpmT+48+F8Hhg5J/sfnDieg0aeG/jfSvkYQU2/pceFPDKlqZzwnfQ==}
    engines: {node: '>=18'}
    cpu: [arm64]
    os: [darwin]

  '@esbuild/darwin-x64@0.25.5':
    resolution: {integrity: sha512-1iT4FVL0dJ76/q1wd7XDsXrSW+oLoquptvh4CLR4kITDtqi2e/xwXwdCVH8hVHU43wgJdsq7Gxuzcs6Iq/7bxQ==}
    engines: {node: '>=18'}
    cpu: [x64]
    os: [darwin]

  '@esbuild/freebsd-arm64@0.25.5':
    resolution: {integrity: sha512-nk4tGP3JThz4La38Uy/gzyXtpkPW8zSAmoUhK9xKKXdBCzKODMc2adkB2+8om9BDYugz+uGV7sLmpTYzvmz6Sw==}
    engines: {node: '>=18'}
    cpu: [arm64]
    os: [freebsd]

  '@esbuild/freebsd-x64@0.25.5':
    resolution: {integrity: sha512-PrikaNjiXdR2laW6OIjlbeuCPrPaAl0IwPIaRv+SMV8CiM8i2LqVUHFC1+8eORgWyY7yhQY+2U2fA55mBzReaw==}
    engines: {node: '>=18'}
    cpu: [x64]
    os: [freebsd]

  '@esbuild/linux-arm64@0.25.5':
    resolution: {integrity: sha512-Z9kfb1v6ZlGbWj8EJk9T6czVEjjq2ntSYLY2cw6pAZl4oKtfgQuS4HOq41M/BcoLPzrUbNd+R4BXFyH//nHxVg==}
    engines: {node: '>=18'}
    cpu: [arm64]
    os: [linux]

  '@esbuild/linux-arm@0.25.5':
    resolution: {integrity: sha512-cPzojwW2okgh7ZlRpcBEtsX7WBuqbLrNXqLU89GxWbNt6uIg78ET82qifUy3W6OVww6ZWobWub5oqZOVtwolfw==}
    engines: {node: '>=18'}
    cpu: [arm]
    os: [linux]

  '@esbuild/linux-ia32@0.25.5':
    resolution: {integrity: sha512-sQ7l00M8bSv36GLV95BVAdhJ2QsIbCuCjh/uYrWiMQSUuV+LpXwIqhgJDcvMTj+VsQmqAHL2yYaasENvJ7CDKA==}
    engines: {node: '>=18'}
    cpu: [ia32]
    os: [linux]

  '@esbuild/linux-loong64@0.25.5':
    resolution: {integrity: sha512-0ur7ae16hDUC4OL5iEnDb0tZHDxYmuQyhKhsPBV8f99f6Z9KQM02g33f93rNH5A30agMS46u2HP6qTdEt6Q1kg==}
    engines: {node: '>=18'}
    cpu: [loong64]
    os: [linux]

  '@esbuild/linux-mips64el@0.25.5':
    resolution: {integrity: sha512-kB/66P1OsHO5zLz0i6X0RxlQ+3cu0mkxS3TKFvkb5lin6uwZ/ttOkP3Z8lfR9mJOBk14ZwZ9182SIIWFGNmqmg==}
    engines: {node: '>=18'}
    cpu: [mips64el]
    os: [linux]

  '@esbuild/linux-ppc64@0.25.5':
    resolution: {integrity: sha512-UZCmJ7r9X2fe2D6jBmkLBMQetXPXIsZjQJCjgwpVDz+YMcS6oFR27alkgGv3Oqkv07bxdvw7fyB71/olceJhkQ==}
    engines: {node: '>=18'}
    cpu: [ppc64]
    os: [linux]

  '@esbuild/linux-riscv64@0.25.5':
    resolution: {integrity: sha512-kTxwu4mLyeOlsVIFPfQo+fQJAV9mh24xL+y+Bm6ej067sYANjyEw1dNHmvoqxJUCMnkBdKpvOn0Ahql6+4VyeA==}
    engines: {node: '>=18'}
    cpu: [riscv64]
    os: [linux]

  '@esbuild/linux-s390x@0.25.5':
    resolution: {integrity: sha512-K2dSKTKfmdh78uJ3NcWFiqyRrimfdinS5ErLSn3vluHNeHVnBAFWC8a4X5N+7FgVE1EjXS1QDZbpqZBjfrqMTQ==}
    engines: {node: '>=18'}
    cpu: [s390x]
    os: [linux]

  '@esbuild/linux-x64@0.25.5':
    resolution: {integrity: sha512-uhj8N2obKTE6pSZ+aMUbqq+1nXxNjZIIjCjGLfsWvVpy7gKCOL6rsY1MhRh9zLtUtAI7vpgLMK6DxjO8Qm9lJw==}
    engines: {node: '>=18'}
    cpu: [x64]
    os: [linux]

  '@esbuild/netbsd-arm64@0.25.5':
    resolution: {integrity: sha512-pwHtMP9viAy1oHPvgxtOv+OkduK5ugofNTVDilIzBLpoWAM16r7b/mxBvfpuQDpRQFMfuVr5aLcn4yveGvBZvw==}
    engines: {node: '>=18'}
    cpu: [arm64]
    os: [netbsd]

  '@esbuild/netbsd-x64@0.25.5':
    resolution: {integrity: sha512-WOb5fKrvVTRMfWFNCroYWWklbnXH0Q5rZppjq0vQIdlsQKuw6mdSihwSo4RV/YdQ5UCKKvBy7/0ZZYLBZKIbwQ==}
    engines: {node: '>=18'}
    cpu: [x64]
    os: [netbsd]

  '@esbuild/openbsd-arm64@0.25.5':
    resolution: {integrity: sha512-7A208+uQKgTxHd0G0uqZO8UjK2R0DDb4fDmERtARjSHWxqMTye4Erz4zZafx7Di9Cv+lNHYuncAkiGFySoD+Mw==}
    engines: {node: '>=18'}
    cpu: [arm64]
    os: [openbsd]

  '@esbuild/openbsd-x64@0.25.5':
    resolution: {integrity: sha512-G4hE405ErTWraiZ8UiSoesH8DaCsMm0Cay4fsFWOOUcz8b8rC6uCvnagr+gnioEjWn0wC+o1/TAHt+It+MpIMg==}
    engines: {node: '>=18'}
    cpu: [x64]
    os: [openbsd]

  '@esbuild/sunos-x64@0.25.5':
    resolution: {integrity: sha512-l+azKShMy7FxzY0Rj4RCt5VD/q8mG/e+mDivgspo+yL8zW7qEwctQ6YqKX34DTEleFAvCIUviCFX1SDZRSyMQA==}
    engines: {node: '>=18'}
    cpu: [x64]
    os: [sunos]

  '@esbuild/win32-arm64@0.25.5':
    resolution: {integrity: sha512-O2S7SNZzdcFG7eFKgvwUEZ2VG9D/sn/eIiz8XRZ1Q/DO5a3s76Xv0mdBzVM5j5R639lXQmPmSo0iRpHqUUrsxw==}
    engines: {node: '>=18'}
    cpu: [arm64]
    os: [win32]

  '@esbuild/win32-ia32@0.25.5':
    resolution: {integrity: sha512-onOJ02pqs9h1iMJ1PQphR+VZv8qBMQ77Klcsqv9CNW2w6yLqoURLcgERAIurY6QE63bbLuqgP9ATqajFLK5AMQ==}
    engines: {node: '>=18'}
    cpu: [ia32]
    os: [win32]

  '@esbuild/win32-x64@0.25.5':
    resolution: {integrity: sha512-TXv6YnJ8ZMVdX+SXWVBo/0p8LTcrUYngpWjvm91TMjjBQii7Oz11Lw5lbDV5Y0TzuhSJHwiH4hEtC1I42mMS0g==}
    engines: {node: '>=18'}
    cpu: [x64]
    os: [win32]

  '@eslint-community/eslint-utils@4.7.0':
    resolution: {integrity: sha512-dyybb3AcajC7uha6CvhdVRJqaKyn7w2YKqKyAN37NKYgZT36w+iRb0Dymmc5qEJ549c/S31cMMSFd75bteCpCw==}
    engines: {node: ^12.22.0 || ^14.17.0 || >=16.0.0}
    peerDependencies:
      eslint: ^6.0.0 || ^7.0.0 || >=8.0.0

  '@eslint-community/regexpp@4.12.1':
    resolution: {integrity: sha512-CCZCDJuduB9OUkFkY2IgppNZMi2lBQgD2qzwXkEia16cge2pijY/aXi96CJMquDMn3nJdlPV1A5KrJEXwfLNzQ==}
    engines: {node: ^12.0.0 || ^14.0.0 || >=16.0.0}

  '@eslint/config-array@0.20.0':
    resolution: {integrity: sha512-fxlS1kkIjx8+vy2SjuCB94q3htSNrufYTXubwiBFeaQHbH6Ipi43gFJq2zCMt6PHhImH3Xmr0NksKDvchWlpQQ==}
    engines: {node: ^18.18.0 || ^20.9.0 || >=21.1.0}

  '@eslint/config-helpers@0.2.2':
    resolution: {integrity: sha512-+GPzk8PlG0sPpzdU5ZvIRMPidzAnZDl/s9L+y13iodqvb8leL53bTannOrQ/Im7UkpsmFU5Ily5U60LWixnmLg==}
    engines: {node: ^18.18.0 || ^20.9.0 || >=21.1.0}

  '@eslint/core@0.14.0':
    resolution: {integrity: sha512-qIbV0/JZr7iSDjqAc60IqbLdsj9GDt16xQtWD+B78d/HAlvysGdZZ6rpJHGAc2T0FQx1X6thsSPdnoiGKdNtdg==}
    engines: {node: ^18.18.0 || ^20.9.0 || >=21.1.0}

  '@eslint/eslintrc@3.3.1':
    resolution: {integrity: sha512-gtF186CXhIl1p4pJNGZw8Yc6RlshoePRvE0X91oPGb3vZ8pM3qOS9W9NGPat9LziaBV7XrJWGylNQXkGcnM3IQ==}
    engines: {node: ^18.18.0 || ^20.9.0 || >=21.1.0}

  '@eslint/js@9.28.0':
    resolution: {integrity: sha512-fnqSjGWd/CoIp4EXIxWVK/sHA6DOHN4+8Ix2cX5ycOY7LG0UY8nHCU5pIp2eaE1Mc7Qd8kHspYNzYXT2ojPLzg==}
    engines: {node: ^18.18.0 || ^20.9.0 || >=21.1.0}

  '@eslint/object-schema@2.1.6':
    resolution: {integrity: sha512-RBMg5FRL0I0gs51M/guSAj5/e14VQ4tpZnQNWwuDT66P14I43ItmPfIZRhO9fUVIPOAQXU47atlywZ/czoqFPA==}
    engines: {node: ^18.18.0 || ^20.9.0 || >=21.1.0}

  '@eslint/plugin-kit@0.3.1':
    resolution: {integrity: sha512-0J+zgWxHN+xXONWIyPWKFMgVuJoZuGiIFu8yxk7RJjxkzpGmyja5wRFqZIVtjDVOQpV+Rw0iOAjYPE2eQyjr0w==}
    engines: {node: ^18.18.0 || ^20.9.0 || >=21.1.0}

  '@humanfs/core@0.19.1':
    resolution: {integrity: sha512-5DyQ4+1JEUzejeK1JGICcideyfUbGixgS9jNgex5nqkW+cY7WZhxBigmieN5Qnw9ZosSNVC9KQKyb+GUaGyKUA==}
    engines: {node: '>=18.18.0'}

  '@humanfs/node@0.16.6':
    resolution: {integrity: sha512-YuI2ZHQL78Q5HbhDiBA1X4LmYdXCKCMQIfw0pw7piHJwyREFebJUvrQN4cMssyES6x+vfUbx1CIpaQUKYdQZOw==}
    engines: {node: '>=18.18.0'}

  '@humanwhocodes/module-importer@1.0.1':
    resolution: {integrity: sha512-bxveV4V8v5Yb4ncFTT3rPSgZBOpCkjfK0y4oVVVJwIuDVBRMDXrPyXRL988i5ap9m9bnyEEjWfm5WkBmtffLfA==}
    engines: {node: '>=12.22'}

  '@humanwhocodes/retry@0.3.1':
    resolution: {integrity: sha512-JBxkERygn7Bv/GbN5Rv8Ul6LVknS+5Bp6RgDC/O8gEBU/yeH5Ui5C/OlWrTb6qct7LjjfT6Re2NxB0ln0yYybA==}
    engines: {node: '>=18.18'}

  '@humanwhocodes/retry@0.4.3':
    resolution: {integrity: sha512-bV0Tgo9K4hfPCek+aMAn81RppFKv2ySDQeMoSZuvTASywNTnVJCArCZE2FWqpvIatKu7VMRLWlR1EazvVhDyhQ==}
    engines: {node: '>=18.18'}

  '@isaacs/cliui@8.0.2':
    resolution: {integrity: sha512-O8jcjabXaleOG9DQ0+ARXWZBTfnP4WNAqzuiJK7ll44AmxGKv/J2M4TPjxjY3znBCfvBXFzucm1twdyFybFqEA==}
    engines: {node: '>=12'}

  '@istanbuljs/schema@0.1.3':
    resolution: {integrity: sha512-ZXRY4jNvVgSVQ8DL3LTcakaAtXwTVUxE81hslsyD2AtoXW/wVob10HkOJ1X/pAlcI7D+2YoZKg5do8G/w6RYgA==}
    engines: {node: '>=8'}

  '@jridgewell/resolve-uri@3.1.2':
    resolution: {integrity: sha512-bRISgCIjP20/tbWSPWMEi54QVPRZExkuD9lJL+UIxUKtwVJA8wW1Trb1jMs1RFXo1CBTNZ/5hpC9QvmKWdopKw==}
    engines: {node: '>=6.0.0'}

  '@jridgewell/sourcemap-codec@1.5.0':
    resolution: {integrity: sha512-gv3ZRaISU3fjPAgNsriBRqGWQL6quFx04YMPW/zD8XMLsU32mhCCbfbO6KZFLjvYpCZ8zyDEgqsgf+PwPaM7GQ==}

  '@jridgewell/trace-mapping@0.3.25':
    resolution: {integrity: sha512-vNk6aEwybGtawWmy/PzwnGDOjCkLWSD2wqvjGGAgOAwCGWySYXfYoxt00IJkTF+8Lb57DwOb3Aa0o9CApepiYQ==}

  '@nodelib/fs.scandir@2.1.5':
    resolution: {integrity: sha512-vq24Bq3ym5HEQm2NKCr3yXDwjc7vTsEThRDnkp2DK9p1uqLR+DHurm/NOTo0KG7HYHU7eppKZj3MyqYuMBf62g==}
    engines: {node: '>= 8'}

  '@nodelib/fs.stat@2.0.5':
    resolution: {integrity: sha512-RkhPPp2zrqDAQA/2jNhnztcPAlv64XdhIp7a7454A5ovI7Bukxgt7MX7udwAu3zg1DcpPU0rz3VV1SeaqvY4+A==}
    engines: {node: '>= 8'}

  '@nodelib/fs.walk@1.2.8':
    resolution: {integrity: sha512-oGB+UxlgWcgQkgwo8GcEGwemoTFt3FIO9ababBmaGwXIoBKZ+GTy0pP185beGg7Llih/NSHSV2XAs1lnznocSg==}
    engines: {node: '>= 8'}

  '@pkgjs/parseargs@0.11.0':
    resolution: {integrity: sha512-+1VkjdD0QBLPodGrJUeqarH8VAIvQODIbwh9XpP5Syisf7YoQgsJKPNFoqqLQlu+VQ/tVSshMR6loPMn8U+dPg==}
    engines: {node: '>=14'}

  '@secretlint/config-creator@9.3.2':
    resolution: {integrity: sha512-IDUNnM/WVYcvj9PeoZIAvew31HHOtL/paJVkYT2D7G8HyehhTOPMvZSYVr43KXZ/bwUdlJg39C14xPx0NVsJyw==}
    engines: {node: ^14.13.1 || >=16.0.0}

  '@secretlint/config-loader@9.3.2':
    resolution: {integrity: sha512-5pBUiAFI7lwHzsxPozwhIXVVxj65MbPOth5nSPz2rdpLg/dlti3udlstoq624kqQAlpb196Bhto3JCZGpKduQw==}
    engines: {node: ^14.13.1 || >=16.0.0}

  '@secretlint/core@9.3.2':
    resolution: {integrity: sha512-oBsrFDTwXvFNLjIdcwrbCS/WUhKrGUeTDTSrmQBuaJvLHgCUX8/jEuBhBONkUDgWO3QEHRhi9LDlgnBqTIODEw==}
    engines: {node: ^14.13.1 || >=16.0.0}

  '@secretlint/formatter@9.3.2':
    resolution: {integrity: sha512-JiFhZtg2a4WdkPxCXlq0iGUz18UxzjWnyUMvb/89BvF5m9DKDvmlfHIMLZ3O5205mSJqlpcZxRu7eADJB9fS7Q==}
    engines: {node: ^14.13.1 || >=16.0.0}

  '@secretlint/node@9.3.2':
    resolution: {integrity: sha512-WH3PjYtZ8RumUJFZvM4vYEvpelT2m6WFzCRS3j+nzmH5eSv70+BWSISMB/ouZ5koq1+1zPlnWf/ADEvOwgbebw==}
    engines: {node: ^14.13.1 || >=16.0.0}

  '@secretlint/profiler@9.3.2':
    resolution: {integrity: sha512-cXXWQzA6lIcT0TY53JvbXtH6BltBfqmH5V39byhnbDfZl5FKCB6FHxVVzkctjwss6KMtDXcNLvfz3nKBZaWRDA==}

  '@secretlint/resolver@9.3.2':
    resolution: {integrity: sha512-yOi6md3kzpaFw6w2FJTDLoKlUxr1RltBJrb5lheIBDDXy/7C/5gP0K4uMiqamnVg8c9Ac+qlNS5KUar8FDFpdg==}

  '@secretlint/secretlint-formatter-sarif@9.3.2':
    resolution: {integrity: sha512-RtL9BISmhtsHTOcPI6+4AL1sRnUcnMhuQTvFbNPb9malxolIjthUsUKC5WqgT+8JN1tUG7w/diW+/kr5F1T0zw==}

  '@secretlint/secretlint-rule-no-dotenv@9.3.2':
    resolution: {integrity: sha512-i1npoCy8eha8gU602SFf4S7vPOYMu9/WHCIr41EQvy4C9J+u95bt8COOYmk46e+aPyEDmQGxn2Lp4F2A2BoVLw==}
    engines: {node: ^14.13.1 || >=16.0.0}

  '@secretlint/secretlint-rule-preset-recommend@9.3.2':
    resolution: {integrity: sha512-rMvHTcHWLydOhKWDrK62x54ICMyfPwl0H5hAPfurLQR0sjjxGeSKuqr75emu6a2/5yYgvScZC97xVrlc2fTPSA==}
    engines: {node: ^14.13.1 || >=16.0.0}

  '@secretlint/source-creator@9.3.2':
    resolution: {integrity: sha512-eEP8sHnTB7rtv976Awh5+VMTD8udiHBaeSWAEKGy21Gas/slEb02Q812SWo2UMX9NcVBl+DYaOkmPQbcPHrY5A==}
    engines: {node: ^14.13.1 || >=16.0.0}

  '@secretlint/types@9.3.2':
    resolution: {integrity: sha512-Mxs8jzyPm843B0P/YNiOxnFSNyYtrmMoLPjrmqebrI5LBERRGctXj2Q9Oy/ayZ+FMK+1cP9jLhceicRvlZPR1Q==}
    engines: {node: ^14.13.1 || >=16.0.0}

  '@sindresorhus/merge-streams@2.3.0':
    resolution: {integrity: sha512-LtoMMhxAlorcGhmFYI+LhPgbPZCkgP6ra1YL604EeF6U98pLlQ3iWIGMdWSC+vWmPBWBNgmDBAhnAobLROJmwg==}
    engines: {node: '>=18'}

  '@textlint/ast-node-types@14.7.1':
    resolution: {integrity: sha512-7C/xYNZtaG+erIMjNZbRz7av9/S5eC+GAMh0rJ6A9Hik6nS4WyWKblutw2p+O2YWWT2tmOjzu/81fWzzDzmtRg==}

  '@textlint/linter-formatter@14.7.1':
    resolution: {integrity: sha512-saAE+e4RZFInRmCF9pu7ukZAHxWaYw9WIA1PptYHItCnlyGS7WB7cYHilkj4coWGr3xGaQ2qAjqX/QIbVE7QGA==}

  '@textlint/module-interop@14.7.1':
    resolution: {integrity: sha512-9mfLErTFx8N+tZNTL+46YCY/jnCDOJKpceng5WVwDeZeMJbewhjY3PVcxMoPnvPT10QnE/hDk3b6riUYckgHgw==}

  '@textlint/resolver@14.7.1':
    resolution: {integrity: sha512-lQ5ATfpsOgiYnwe2aoS0t9uJ4SrvyiCJpfJdqUQZCVL161O/yMKZBc6nwsyBlruEcFoNxK06F3s3IIV4EsI12A==}

  '@textlint/types@14.7.1':
    resolution: {integrity: sha512-j10OEEHRAaqGMC6dK3+H1Eg3bksASGTmGDozsSepYs7qInY+lYBCe5m3JTrKkDnAX4nNy8ninnKzrYKcVkWahw==}

  '@types/estree@1.0.7':
    resolution: {integrity: sha512-w28IoSUCJpidD/TGviZwwMJckNESJZXFu7NBZ5YJ4mEUnNraUn9Pm8HSZm/jDF1pDWYKspWE7oVphigUPRakIQ==}

  '@types/istanbul-lib-coverage@2.0.6':
    resolution: {integrity: sha512-2QF/t/auWm0lsy8XtKVPG19v3sSOQlJe/YHZgfjb/KBBHOGSV+J2q/S671rcq9uTBrLAXmZpqJiaQbMT+zNU1w==}

  '@types/json-schema@7.0.15':
    resolution: {integrity: sha512-5+fP8P8MFNC+AyZCDxrB2pkZFPGzqQWUzpSeuuVLvm8VMcorNYavBqoFcxK8bQz4Qsbn4oUEEem4wDLfcysGHA==}

  '@types/mocha@10.0.10':
    resolution: {integrity: sha512-xPyYSz1cMPnJQhl0CLMH68j3gprKZaTjG3s5Vi+fDgx+uhG9NOXwbVt52eFS8ECyXhyKcjDLCBEqBExKuiZb7Q==}

  '@types/node@22.15.29':
    resolution: {integrity: sha512-LNdjOkUDlU1RZb8e1kOIUpN1qQUlzGkEtbVNo53vbrwDg5om6oduhm4SiUaPW5ASTXhAiP0jInWG8Qx9fVlOeQ==}

  '@types/normalize-package-data@2.4.4':
    resolution: {integrity: sha512-37i+OaWTh9qeK4LSHPsyRC7NahnGotNuZvjLSgcPzblpHB3rrCJxAOgI5gCdKm7coonsaX1Of0ILiTcnZjbfxA==}

  '@types/sarif@2.1.7':
    resolution: {integrity: sha512-kRz0VEkJqWLf1LLVN4pT1cg1Z9wAuvI6L97V3m2f5B76Tg8d413ddvLBPTEHAZJlnn4XSvu0FkZtViCQGVyrXQ==}

  '@types/vscode@1.100.0':
    resolution: {integrity: sha512-4uNyvzHoraXEeCamR3+fzcBlh7Afs4Ifjs4epINyUX/jvdk0uzLnwiDY35UKDKnkCHP5Nu3dljl2H8lR6s+rQw==}

  '@typescript-eslint/eslint-plugin@8.33.1':
    resolution: {integrity: sha512-TDCXj+YxLgtvxvFlAvpoRv9MAncDLBV2oT9Bd7YBGC/b/sEURoOYuIwLI99rjWOfY3QtDzO+mk0n4AmdFExW8A==}
    engines: {node: ^18.18.0 || ^20.9.0 || >=21.1.0}
    peerDependencies:
      '@typescript-eslint/parser': ^8.33.1
      eslint: ^8.57.0 || ^9.0.0
      typescript: '>=4.8.4 <5.9.0'

  '@typescript-eslint/parser@8.33.1':
    resolution: {integrity: sha512-qwxv6dq682yVvgKKp2qWwLgRbscDAYktPptK4JPojCwwi3R9cwrvIxS4lvBpzmcqzR4bdn54Z0IG1uHFskW4dA==}
    engines: {node: ^18.18.0 || ^20.9.0 || >=21.1.0}
    peerDependencies:
      eslint: ^8.57.0 || ^9.0.0
      typescript: '>=4.8.4 <5.9.0'

  '@typescript-eslint/project-service@8.33.1':
    resolution: {integrity: sha512-DZR0efeNklDIHHGRpMpR5gJITQpu6tLr9lDJnKdONTC7vvzOlLAG/wcfxcdxEWrbiZApcoBCzXqU/Z458Za5Iw==}
<<<<<<< HEAD
    engines: {node: ^18.18.0 || ^20.9.0 || >=21.1.0}
    peerDependencies:
      typescript: '>=4.8.4 <5.9.0'

  '@typescript-eslint/scope-manager@8.33.1':
    resolution: {integrity: sha512-dM4UBtgmzHR9bS0Rv09JST0RcHYearoEoo3pG5B6GoTR9XcyeqX87FEhPo+5kTvVfKCvfHaHrcgeJQc6mrDKrA==}
=======
>>>>>>> 3a2c6731
    engines: {node: ^18.18.0 || ^20.9.0 || >=21.1.0}
    peerDependencies:
      typescript: '>=4.8.4 <5.9.0'

  '@typescript-eslint/scope-manager@8.33.1':
    resolution: {integrity: sha512-dM4UBtgmzHR9bS0Rv09JST0RcHYearoEoo3pG5B6GoTR9XcyeqX87FEhPo+5kTvVfKCvfHaHrcgeJQc6mrDKrA==}
    engines: {node: ^18.18.0 || ^20.9.0 || >=21.1.0}

  '@typescript-eslint/tsconfig-utils@8.33.1':
    resolution: {integrity: sha512-STAQsGYbHCF0/e+ShUQ4EatXQ7ceh3fBCXkNU7/MZVKulrlq1usH7t2FhxvCpuCi5O5oi1vmVaAjrGeL71OK1g==}
    engines: {node: ^18.18.0 || ^20.9.0 || >=21.1.0}
    peerDependencies:
      typescript: '>=4.8.4 <5.9.0'

<<<<<<< HEAD
  '@typescript-eslint/tsconfig-utils@8.33.1':
    resolution: {integrity: sha512-STAQsGYbHCF0/e+ShUQ4EatXQ7ceh3fBCXkNU7/MZVKulrlq1usH7t2FhxvCpuCi5O5oi1vmVaAjrGeL71OK1g==}
    engines: {node: ^18.18.0 || ^20.9.0 || >=21.1.0}
    peerDependencies:
      typescript: '>=4.8.4 <5.9.0'

=======
>>>>>>> 3a2c6731
  '@typescript-eslint/type-utils@8.33.1':
    resolution: {integrity: sha512-1cG37d9xOkhlykom55WVwG2QRNC7YXlxMaMzqw2uPeJixBFfKWZgaP/hjAObqMN/u3fr5BrTwTnc31/L9jQ2ww==}
    engines: {node: ^18.18.0 || ^20.9.0 || >=21.1.0}
    peerDependencies:
      eslint: ^8.57.0 || ^9.0.0
      typescript: '>=4.8.4 <5.9.0'

  '@typescript-eslint/types@8.33.1':
    resolution: {integrity: sha512-xid1WfizGhy/TKMTwhtVOgalHwPtV8T32MS9MaH50Cwvz6x6YqRIPdD2WvW0XaqOzTV9p5xdLY0h/ZusU5Lokg==}
    engines: {node: ^18.18.0 || ^20.9.0 || >=21.1.0}

  '@typescript-eslint/typescript-estree@8.33.1':
    resolution: {integrity: sha512-+s9LYcT8LWjdYWu7IWs7FvUxpQ/DGkdjZeE/GGulHvv8rvYwQvVaUZ6DE+j5x/prADUgSbbCWZ2nPI3usuVeOA==}
    engines: {node: ^18.18.0 || ^20.9.0 || >=21.1.0}
    peerDependencies:
      typescript: '>=4.8.4 <5.9.0'

  '@typescript-eslint/utils@8.33.1':
    resolution: {integrity: sha512-52HaBiEQUaRYqAXpfzWSR2U3gxk92Kw006+xZpElaPMg3C4PgM+A5LqwoQI1f9E5aZ/qlxAZxzm42WX+vn92SQ==}
    engines: {node: ^18.18.0 || ^20.9.0 || >=21.1.0}
    peerDependencies:
      eslint: ^8.57.0 || ^9.0.0
      typescript: '>=4.8.4 <5.9.0'

  '@typescript-eslint/visitor-keys@8.33.1':
    resolution: {integrity: sha512-3i8NrFcZeeDHJ+7ZUuDkGT+UHq+XoFGsymNK2jZCOHcfEzRQ0BdpRtdpSx/Iyf3MHLWIcLS0COuOPibKQboIiQ==}
    engines: {node: ^18.18.0 || ^20.9.0 || >=21.1.0}

  '@typespec/ts-http-runtime@0.2.2':
    resolution: {integrity: sha512-Gz/Sm64+Sq/vklJu1tt9t+4R2lvnud8NbTD/ZfpZtMiUX7YeVpCA8j6NSW8ptwcoLL+NmYANwqP8DV0q/bwl2w==}
    engines: {node: '>=18.0.0'}

  '@vscode/prompt-tsx@0.4.0-alpha.4':
    resolution: {integrity: sha512-iSFpeKutM/i2Gw41q3T/sKOTO1yqaFieh2jYcprwlkgzCAkNuhpeGwY84FnqW9Nwb8SfmaBqGtrGYX694TX7NQ==}

  '@vscode/test-cli@0.0.11':
    resolution: {integrity: sha512-qO332yvzFqGhBMJrp6TdwbIydiHgCtxXc2Nl6M58mbH/Z+0CyLR76Jzv4YWPEthhrARprzCRJUqzFvTHFhTj7Q==}
    engines: {node: '>=18'}
    hasBin: true

  '@vscode/test-electron@2.5.2':
    resolution: {integrity: sha512-8ukpxv4wYe0iWMRQU18jhzJOHkeGKbnw7xWRX3Zw1WJA4cEKbHcmmLPdPrPtL6rhDcrlCZN+xKRpv09n4gRHYg==}
    engines: {node: '>=16'}

  '@vscode/vsce-sign-alpine-arm64@2.0.2':
    resolution: {integrity: sha512-E80YvqhtZCLUv3YAf9+tIbbqoinWLCO/B3j03yQPbjT3ZIHCliKZlsy1peNc4XNZ5uIb87Jn0HWx/ZbPXviuAQ==}
    cpu: [arm64]
    os: [alpine]

  '@vscode/vsce-sign-alpine-x64@2.0.2':
    resolution: {integrity: sha512-n1WC15MSMvTaeJ5KjWCzo0nzjydwxLyoHiMJHu1Ov0VWTZiddasmOQHekA47tFRycnt4FsQrlkSCTdgHppn6bw==}
    cpu: [x64]
    os: [alpine]

  '@vscode/vsce-sign-darwin-arm64@2.0.2':
    resolution: {integrity: sha512-rz8F4pMcxPj8fjKAJIfkUT8ycG9CjIp888VY/6pq6cuI2qEzQ0+b5p3xb74CJnBbSC0p2eRVoe+WgNCAxCLtzQ==}
    cpu: [arm64]
    os: [darwin]

  '@vscode/vsce-sign-darwin-x64@2.0.2':
    resolution: {integrity: sha512-MCjPrQ5MY/QVoZ6n0D92jcRb7eYvxAujG/AH2yM6lI0BspvJQxp0o9s5oiAM9r32r9tkLpiy5s2icsbwefAQIw==}
    cpu: [x64]
    os: [darwin]

  '@vscode/vsce-sign-linux-arm64@2.0.2':
    resolution: {integrity: sha512-Ybeu7cA6+/koxszsORXX0OJk9N0GgfHq70Wqi4vv2iJCZvBrOWwcIrxKjvFtwyDgdeQzgPheH5nhLVl5eQy7WA==}
    cpu: [arm64]
    os: [linux]

  '@vscode/vsce-sign-linux-arm@2.0.2':
    resolution: {integrity: sha512-Fkb5jpbfhZKVw3xwR6t7WYfwKZktVGNXdg1m08uEx1anO0oUPUkoQRsNm4QniL3hmfw0ijg00YA6TrxCRkPVOQ==}
    cpu: [arm]
    os: [linux]

  '@vscode/vsce-sign-linux-x64@2.0.2':
    resolution: {integrity: sha512-NsPPFVtLaTlVJKOiTnO8Cl78LZNWy0Q8iAg+LlBiCDEgC12Gt4WXOSs2pmcIjDYzj2kY4NwdeN1mBTaujYZaPg==}
    cpu: [x64]
    os: [linux]

  '@vscode/vsce-sign-win32-arm64@2.0.2':
    resolution: {integrity: sha512-wPs848ymZ3Ny+Y1Qlyi7mcT6VSigG89FWQnp2qRYCyMhdJxOpA4lDwxzlpL8fG6xC8GjQjGDkwbkWUcCobvksQ==}
    cpu: [arm64]
    os: [win32]

  '@vscode/vsce-sign-win32-x64@2.0.2':
    resolution: {integrity: sha512-pAiRN6qSAhDM5SVOIxgx+2xnoVUePHbRNC7OD2aOR3WltTKxxF25OfpK8h8UQ7A0BuRkSgREbB59DBlFk4iAeg==}
    cpu: [x64]
    os: [win32]

  '@vscode/vsce-sign@2.0.5':
    resolution: {integrity: sha512-GfYWrsT/vypTMDMgWDm75iDmAOMe7F71sZECJ+Ws6/xyIfmB3ELVnVN+LwMFAvmXY+e6eWhR2EzNGF/zAhWY3Q==}

  '@vscode/vsce@3.4.2':
    resolution: {integrity: sha512-U2gC7GiQc22nxRpWH4cdW16rRr5u9w+Bjsjm8g8mEjY4aeOG1U6/3XNGq+ElwdeoT8jAyhBmBAuYG7INcSe/6A==}
    engines: {node: '>= 20'}
    hasBin: true

  acorn-jsx@5.3.2:
    resolution: {integrity: sha512-rq9s+JNhf0IChjtDXxllJ7g41oZk5SlXtp0LHwyA5cejwn7vKmKp4pPri6YEePv2PU65sAsegbXtIinmDFDXgQ==}
    peerDependencies:
      acorn: ^6.0.0 || ^7.0.0 || ^8.0.0

  acorn@8.14.1:
    resolution: {integrity: sha512-OvQ/2pUDKmgfCg++xsTX1wGxfTaszcHVcTctW4UJB4hibJx2HXxxO5UmVgyjMa+ZDsiaf5wWLXYpRWMmBI0QHg==}
    engines: {node: '>=0.4.0'}
    hasBin: true

  agent-base@7.1.3:
    resolution: {integrity: sha512-jRR5wdylq8CkOe6hei19GGZnxM6rBGwFl3Bg0YItGDimvjGtAvdZk4Pu6Cl4u4Igsws4a1fd1Vq3ezrhn4KmFw==}
    engines: {node: '>= 14'}

  aggregate-error@3.1.0:
    resolution: {integrity: sha512-4I7Td01quW/RpocfNayFdFVk1qSuoh0E7JrbRJ16nH01HhKFQ88INq9Sd+nd72zqRySlr9BmDA8xlEJ6vJMrYA==}
    engines: {node: '>=8'}

  ajv@6.12.6:
    resolution: {integrity: sha512-j3fVLgvTo527anyYyJOGTYJbG+vnnQYvE0m5mmkc1TK+nxAppkCLMIL0aZ4dblVCNoGShhm+kzE4ZUykBoMg4g==}

  ajv@8.17.1:
    resolution: {integrity: sha512-B/gBuNg5SiMTrPkC+A2+cW0RszwxYmn6VYxB/inlBStS5nx6xHIt/ehKRhIMhqusl7a8LjQoZnjCs5vhwxOQ1g==}

  ansi-escapes@4.3.2:
    resolution: {integrity: sha512-gKXj5ALrKWQLsYG9jlTRmR/xKluxHV+Z9QEwNIgCfM1/uwPMCuzVVnh5mwTd+OuBZcwSIMbqssNWRm1lE51QaQ==}
    engines: {node: '>=8'}

  ansi-regex@5.0.1:
    resolution: {integrity: sha512-quJQXlTSUGL2LH9SUXo8VwsY4soanhgo6LNSm84E1LBcE8s3O0wpdiRzyR9z/ZZJMlMWv37qOOb9pdJlMUEKFQ==}
    engines: {node: '>=8'}

  ansi-regex@6.1.0:
    resolution: {integrity: sha512-7HSX4QQb4CspciLpVFwyRe79O3xsIZDDLER21kERQ71oaPodF8jL725AgJMFAYbooIqolJoRLuM81SpeUkpkvA==}
    engines: {node: '>=12'}

  ansi-styles@3.2.1:
    resolution: {integrity: sha512-VT0ZI6kZRdTh8YyJw3SMbYm/u+NqfsAxEpWO0Pf9sq8/e94WxxOpPKx9FR1FlyCtOVDNOQ+8ntlqFxiRc+r5qA==}
    engines: {node: '>=4'}

  ansi-styles@4.3.0:
    resolution: {integrity: sha512-zbB9rCJAT1rbjiVDb2hqKFHNYLxgtk8NURxZ3IZwD3F6NtxbXZQCnnSi1Lkx+IDohdPlFp222wVALIheZJQSEg==}
    engines: {node: '>=8'}

  ansi-styles@6.2.1:
    resolution: {integrity: sha512-bN798gFfQX+viw3R7yrGWRqnrN2oRkEkUjjl4JNn4E8GxxbjtG3FbrEIIY3l8/hrwUwIeCZvi4QuOTP4MErVug==}
    engines: {node: '>=12'}

  anymatch@3.1.3:
    resolution: {integrity: sha512-KMReFUr0B4t+D+OBkjR3KYqvocp2XaSzO55UcB6mgQMd3KbcE+mWTyvVV7D/zsdEbNnV6acZUutkiHQXvTr1Rw==}
    engines: {node: '>= 8'}

  argparse@1.0.10:
    resolution: {integrity: sha512-o5Roy6tNG4SL/FOkCAN6RzjiakZS25RLYFrcMttJqbdd8BWrnA+fGz57iN5Pb06pvBGvl5gQ0B48dJlslXvoTg==}

  argparse@2.0.1:
    resolution: {integrity: sha512-8+9WqebbFzpX9OR+Wa6O29asIogeRMzcGtAINdpMHHyAg10f05aSFVBbcEqGf/PXw1EjAZ+q2/bEBg3DvurK3Q==}

  array-buffer-byte-length@1.0.2:
    resolution: {integrity: sha512-LHE+8BuR7RYGDKvnrmcuSq3tDcKv9OFEXQt/HpbZhY7V6h0zlUXutnAD82GiFx9rdieCMjkvtcsPqBwgUl1Iiw==}
    engines: {node: '>= 0.4'}

  arraybuffer.prototype.slice@1.0.4:
    resolution: {integrity: sha512-BNoCY6SXXPQ7gF2opIP4GBE+Xw7U+pHMYKuzjgCN3GwiaIR09UUeKfheyIry77QtrCBlC0KK0q5/TER/tYh3PQ==}
    engines: {node: '>= 0.4'}

  astral-regex@2.0.0:
    resolution: {integrity: sha512-Z7tMw1ytTXt5jqMcOP+OQteU1VuNK9Y02uuJtKQ1Sv69jXQKKg5cibLwGJow8yzZP+eAc18EmLGPal0bp36rvQ==}
    engines: {node: '>=8'}

  async-function@1.0.0:
    resolution: {integrity: sha512-hsU18Ae8CDTR6Kgu9DYf0EbCr/a5iGL0rytQDobUcdpYOKokk8LEjVphnXkDkgpi0wYVsqrXuP0bZxJaTqdgoA==}
    engines: {node: '>= 0.4'}

  asynckit@0.4.0:
    resolution: {integrity: sha512-Oei9OH4tRh0YqU3GxhX79dM/mwVgvbZJaSNaRk+bshkj0S5cfHcgYakreBjrHwatXKbz+IoIdYLxrKim2MjW0Q==}

  available-typed-arrays@1.0.7:
    resolution: {integrity: sha512-wvUjBtSGN7+7SjNpq/9M2Tg350UZD3q62IFZLbRAR1bSMlCo1ZaeW+BJ+D090e4hIIZLBcTDWe4Mh4jvUDajzQ==}
    engines: {node: '>= 0.4'}

  azure-devops-node-api@12.5.0:
    resolution: {integrity: sha512-R5eFskGvOm3U/GzeAuxRkUsAl0hrAwGgWn6zAd2KrZmrEhWZVqLew4OOupbQlXUuojUzpGtq62SmdhJ06N88og==}

  balanced-match@1.0.2:
    resolution: {integrity: sha512-3oSeUO0TMV67hN1AmbXsK4yaqU7tjiHlbxRDZOpH0KW9+CeX4bRAaX0Anxt0tx2MrpRpWwQaPwIlISEJhYU5Pw==}

  base64-js@1.5.1:
    resolution: {integrity: sha512-AKpaYlHn8t4SVbOHCy+b5+KKgvR4vrsD8vbvrbiQJps7fKDTkjkDry6ji0rUJjC0kzbNePLwzxq8iypo41qeWA==}

  binary-extensions@2.3.0:
    resolution: {integrity: sha512-Ceh+7ox5qe7LJuLHoY0feh3pHuUDHAcRUeyL2VYghZwfpkNIy/+8Ocg0a3UuSoYzavmylwuLWQOf3hl0jjMMIw==}
    engines: {node: '>=8'}

  binaryextensions@4.19.0:
    resolution: {integrity: sha512-DRxnVbOi/1OgA5pA9EDiRT8gvVYeqfuN7TmPfLyt6cyho3KbHCi3EtDQf39TTmGDrR5dZ9CspdXhPkL/j/WGbg==}
    engines: {node: '>=0.8'}

  bl@4.1.0:
    resolution: {integrity: sha512-1W07cM9gS6DcLperZfFSj+bWLtaPGSOHWhPiGzXmvVJbRLdG82sH/Kn8EtW1VqWVA54AKf2h5k5BbnIbwF3h6w==}

  boolbase@1.0.0:
    resolution: {integrity: sha512-JZOSA7Mo9sNGB8+UjSgzdLtokWAky1zbztM3WRLCbZ70/3cTANmQmOdR7y2g+J0e2WXywy1yS468tY+IruqEww==}

  boundary@2.0.0:
    resolution: {integrity: sha512-rJKn5ooC9u8q13IMCrW0RSp31pxBCHE3y9V/tp3TdWSLf8Em3p6Di4NBpfzbJge9YjjFEsD0RtFEjtvHL5VyEA==}

  brace-expansion@1.1.11:
    resolution: {integrity: sha512-iCuPHDFgrHX7H2vEI/5xpz07zSHB00TpugqhmYtVmMO6518mCuRMoOYFldEBl0g187ufozdaHgWKcYFb61qGiA==}

  brace-expansion@2.0.1:
    resolution: {integrity: sha512-XnAIvQ8eM+kC6aULx6wuQiwVsnzsi9d3WxzV3FpWTGA19F621kwdbsAcFKXgKUHZWsy+mY6iL1sHTxWEFCytDA==}

  braces@3.0.3:
    resolution: {integrity: sha512-yQbXgO/OSZVD2IsiLlro+7Hf6Q18EJrKSEsdoMzKePKXct3gvD8oLcOQdIzGupr5Fj+EDe8gO/lxc1BzfMpxvA==}
    engines: {node: '>=8'}

  browser-stdout@1.3.1:
    resolution: {integrity: sha512-qhAVI1+Av2X7qelOfAIYwXONood6XlZE/fXaBSmW/T5SzLAmCgzi+eiWE7fUvbHaeNBQH13UftjpXxsfLkMpgw==}

  buffer-crc32@0.2.13:
    resolution: {integrity: sha512-VO9Ht/+p3SN7SKWqcrgEzjGbRSJYTx+Q1pTQC0wrWqHx0vpJraQ6GtHx8tvcg1rlK1byhU5gccxgOgj7B0TDkQ==}

  buffer-equal-constant-time@1.0.1:
    resolution: {integrity: sha512-zRpUiDwd/xk6ADqPMATG8vc9VPrkck7T07OIx0gnjmJAnHnTVXNQG3vfvWNuiZIkwu9KrKdA1iJKfsfTVxE6NA==}

  buffer@5.7.1:
    resolution: {integrity: sha512-EHcyIPBQ4BSGlvjB16k5KgAJ27CIsHY/2JBmCRReo48y9rQ3MaUzWX3KVlBa4U7MyX02HdVj0K7C3WaB3ju7FQ==}

  bundle-name@4.1.0:
    resolution: {integrity: sha512-tjwM5exMg6BGRI+kNmTntNsvdZS1X8BFYS6tnJ2hdH0kVxM6/eVZ2xy+FqStSWvYmtfFMDLIxurorHwDKfDz5Q==}
    engines: {node: '>=18'}

  c8@9.1.0:
    resolution: {integrity: sha512-mBWcT5iqNir1zIkzSPyI3NCR9EZCVI3WUD+AVO17MVWTSFNyUueXE82qTeampNtTr+ilN/5Ua3j24LgbCKjDVg==}
    engines: {node: '>=14.14.0'}
    hasBin: true

  call-bind-apply-helpers@1.0.2:
    resolution: {integrity: sha512-Sp1ablJ0ivDkSzjcaJdxEunN5/XvksFJ2sMBFfq6x0ryhQV/2b/KwFe21cMpmHtPOSij8K99/wSfoEuTObmuMQ==}
    engines: {node: '>= 0.4'}

  call-bind@1.0.8:
    resolution: {integrity: sha512-oKlSFMcMwpUg2ednkhQ454wfWiU/ul3CkJe/PEHcTKuiX6RpbehUiFMXu13HalGZxfUwCQzZG747YXBn1im9ww==}
    engines: {node: '>= 0.4'}

  call-bound@1.0.4:
    resolution: {integrity: sha512-+ys997U96po4Kx/ABpBCqhA9EuxJaQWDQg7295H4hBphv3IZg0boBKuwYpt4YXp6MZ5AmZQnU/tyMTlRpaSejg==}
    engines: {node: '>= 0.4'}

  callsites@3.1.0:
    resolution: {integrity: sha512-P8BjAsXvZS+VIDUI11hHCQEv74YT67YUi5JJFNWIqL235sBmjX4+qx9Muvls5ivyNENctx46xQLQ3aTuE7ssaQ==}
    engines: {node: '>=6'}

  camelcase@6.3.0:
    resolution: {integrity: sha512-Gmy6FhYlCY7uOElZUSbxo2UCDH8owEk996gkbrpsgGtrJLM3J7jGxl9Ic7Qwwj4ivOE5AWZWRMecDdF7hqGjFA==}
    engines: {node: '>=10'}

  chalk@2.4.2:
    resolution: {integrity: sha512-Mti+f9lpJNcwF4tWV8/OrTTtF1gZi+f8FqlyAdouralcFWFQWF2+NgCHShjkCb+IFBLq9buZwE1xckQU4peSuQ==}
    engines: {node: '>=4'}

  chalk@4.1.2:
    resolution: {integrity: sha512-oKnbhFyRIXpUuez8iBMmyEa4nbj4IOQyuhc/wy9kY7/WVPcwIO9VA668Pu8RkO7+0G76SLROeyw9CpQ061i4mA==}
    engines: {node: '>=10'}

  chalk@5.4.1:
    resolution: {integrity: sha512-zgVZuo2WcZgfUEmsn6eO3kINexW8RAE4maiQ8QNs8CtpPCSyMiYsULR3HQYkm3w8FIA3SberyMJMSldGsW+U3w==}
    engines: {node: ^12.17.0 || ^14.13 || >=16.0.0}

  cheerio-select@2.1.0:
    resolution: {integrity: sha512-9v9kG0LvzrlcungtnJtpGNxY+fzECQKhK4EGJX2vByejiMX84MFNQw4UxPJl3bFbTMw+Dfs37XaIkCwTZfLh4g==}

  cheerio@1.0.0:
    resolution: {integrity: sha512-quS9HgjQpdaXOvsZz82Oz7uxtXiy6UIsIQcpBj7HRw2M63Skasm9qlDocAM7jNuaxdhpPU7c4kJN+gA5MCu4ww==}
    engines: {node: '>=18.17'}

  chokidar@3.6.0:
    resolution: {integrity: sha512-7VT13fmjotKpGipCW9JEQAusEPE+Ei8nl6/g4FBAmIm0GOOLMua9NDDo/DWp0ZAxCr3cPq5ZpBqmPAQgDda2Pw==}
    engines: {node: '>= 8.10.0'}

  chokidar@4.0.3:
    resolution: {integrity: sha512-Qgzu8kfBvo+cA4962jnP1KkS6Dop5NS6g7R5LFYJr4b8Ub94PPQXUksCw9PvXoeXPRRddRNC5C1JQUR2SMGtnA==}
    engines: {node: '>= 14.16.0'}

  chownr@1.1.4:
    resolution: {integrity: sha512-jJ0bqzaylmJtVnNgzTeSOs8DPavpbYgEr/b0YL8/2GO3xJEhInFmhKMUnEJQjZumK7KXGFhUy89PrsJWlakBVg==}

  clean-stack@2.2.0:
    resolution: {integrity: sha512-4diC9HaTE+KRAMWhDhrGOECgWZxoevMc5TlkObMqNSsVU62PYzXZ/SMTjzyGAFF1YusgxGcSWTEXBhp0CPwQ1A==}
    engines: {node: '>=6'}

  cli-cursor@5.0.0:
    resolution: {integrity: sha512-aCj4O5wKyszjMmDT4tZj93kxyydN/K5zPWSCe6/0AV/AA1pqe5ZBIw0a2ZfPQV7lL5/yb5HsUreJ6UFAF1tEQw==}
    engines: {node: '>=18'}

  cli-spinners@2.9.2:
    resolution: {integrity: sha512-ywqV+5MmyL4E7ybXgKys4DugZbX0FC6LnwrhjuykIjnK9k8OQacQ7axGKnjDXWNhns0xot3bZI5h55H8yo9cJg==}
    engines: {node: '>=6'}

  cliui@8.0.1:
    resolution: {integrity: sha512-BSeNnyus75C4//NQ9gQt1/csTXyo/8Sb+afLAkzAptFuMsod9HFokGNudZpi/oQV73hnVK+sR+5PVRMd+Dr7YQ==}
    engines: {node: '>=12'}

  cockatiel@3.2.1:
    resolution: {integrity: sha512-gfrHV6ZPkquExvMh9IOkKsBzNDk6sDuZ6DdBGUBkvFnTCqCxzpuq48RySgP0AnaqQkw2zynOFj9yly6T1Q2G5Q==}
    engines: {node: '>=16'}

  color-convert@1.9.3:
    resolution: {integrity: sha512-QfAUtd+vFdAtFQcC8CCyYt1fYWxSqAiK2cSD6zDB8N3cpsEBAvRxp9zOGg6G/SHHJYAT88/az/IuDGALsNVbGg==}

  color-convert@2.0.1:
    resolution: {integrity: sha512-RRECPsj7iu/xb5oKYcsFHSppFNnsj/52OVTRKb4zP5onXwVF3zVmmToNcOfGC+CRDpfK/U584fMg38ZHCaElKQ==}
    engines: {node: '>=7.0.0'}

  color-name@1.1.3:
    resolution: {integrity: sha512-72fSenhMw2HZMTVHeCA9KCmpEIbzWiQsjN+BHcBbS9vr1mtt+vJjPdksIBNUmKAW8TFUDPJK5SUU3QhE9NEXDw==}

  color-name@1.1.4:
    resolution: {integrity: sha512-dOy+3AuW3a2wNbZHIuMZpTcgjGuLU/uBL/ubcZF9OXbDo8ff4O8yVp5Bf0efS8uEoYo5q4Fx7dY9OgQGXgAsQA==}

  combined-stream@1.0.8:
    resolution: {integrity: sha512-FQN4MRfuJeHf7cBbBMJFXhKSDq+2kAArBlmRBvcvFE5BB1HZKXtSFASDhdlz9zOYwxh8lDdnvmMOe/+5cdoEdg==}
    engines: {node: '>= 0.8'}

  commander@12.1.0:
    resolution: {integrity: sha512-Vw8qHK3bZM9y/P10u3Vib8o/DdkvA2OtPtZvD871QKjy74Wj1WSKFILMPRPSdUSx5RFK1arlJzEtA4PkFgnbuA==}
    engines: {node: '>=18'}

  concat-map@0.0.1:
    resolution: {integrity: sha512-/Srv4dswyQNBfohGpz9o6Yb3Gz3SrUDqBH5rTuhGR7ahtlbYKnVxw2bCFMRljaA7EXHaXZ8wsHdodFvbkhKmqg==}

  convert-source-map@2.0.0:
    resolution: {integrity: sha512-Kvp459HrV2FEJ1CAsi1Ku+MY3kasH19TFykTz2xWmMeq6bk2NU3XXvfJ+Q61m0xktWwt+1HSYf3JZsTms3aRJg==}

  core-util-is@1.0.3:
    resolution: {integrity: sha512-ZQBvi1DcpJ4GDqanjucZ2Hj3wEO5pZDS89BWbkcrvdxksJorwUDDZamX9ldFkp9aw2lmBDLgkObEA4DWNJ9FYQ==}

  cross-spawn@6.0.6:
    resolution: {integrity: sha512-VqCUuhcd1iB+dsv8gxPttb5iZh/D0iubSP21g36KXdEuf6I5JiioesUVjpCdHV9MZRUfVFlvwtIUyPfxo5trtw==}
    engines: {node: '>=4.8'}

  cross-spawn@7.0.6:
    resolution: {integrity: sha512-uV2QOWP2nWzsy2aMp8aRibhi9dlzF5Hgh5SHaB9OiTGEyDTiJJyx0uy51QXdyWbtAHNua4XJzUKca3OzKUd3vA==}
    engines: {node: '>= 8'}

  css-select@5.1.0:
    resolution: {integrity: sha512-nwoRF1rvRRnnCqqY7updORDsuqKzqYJ28+oSMaJMMgOauh3fvwHqMS7EZpIPqK8GL+g9mKxF1vP/ZjSeNjEVHg==}

  css-what@6.1.0:
    resolution: {integrity: sha512-HTUrgRJ7r4dsZKU6GjmpfRK1O76h97Z8MfS1G0FozR+oF2kG6Vfe8JE6zwrkbxigziPHinCJ+gCPjA9EaBDtRw==}
    engines: {node: '>= 6'}

  data-view-buffer@1.0.2:
    resolution: {integrity: sha512-EmKO5V3OLXh1rtK2wgXRansaK1/mtVdTUEiEI0W8RkvgT05kfxaH29PliLnpLP73yYO6142Q72QNa8Wx/A5CqQ==}
    engines: {node: '>= 0.4'}

  data-view-byte-length@1.0.2:
    resolution: {integrity: sha512-tuhGbE6CfTM9+5ANGf+oQb72Ky/0+s3xKUpHvShfiz2RxMFgFPjsXuRLBVMtvMs15awe45SRb83D6wH4ew6wlQ==}
    engines: {node: '>= 0.4'}

  data-view-byte-offset@1.0.1:
    resolution: {integrity: sha512-BS8PfmtDGnrgYdOonGZQdLZslWIeCGFP9tpan0hi1Co2Zr2NKADsvGYA8XxuG/4UWgJ6Cjtv+YJnB6MM69QGlQ==}
    engines: {node: '>= 0.4'}

  debug@4.4.1:
    resolution: {integrity: sha512-KcKCqiftBJcZr++7ykoDIEwSa3XWowTfNPo92BYxjXiyYEVrUQh2aLyhxBCwww+heortUFxEJYcRzosstTEBYQ==}
    engines: {node: '>=6.0'}
    peerDependencies:
      supports-color: '*'
    peerDependenciesMeta:
      supports-color:
        optional: true

  decamelize@4.0.0:
    resolution: {integrity: sha512-9iE1PgSik9HeIIw2JO94IidnE3eBoQrFJ3w7sFuzSX4DpmZ3v5sZpUiV5Swcf6mQEF+Y0ru8Neo+p+nyh2J+hQ==}
    engines: {node: '>=10'}

  decompress-response@6.0.0:
    resolution: {integrity: sha512-aW35yZM6Bb/4oJlZncMH2LCoZtJXTRxES17vE3hoRiowU2kWHaJKFkSBDnDR+cm9J+9QhXmREyIfv0pji9ejCQ==}
    engines: {node: '>=10'}

  deep-extend@0.6.0:
    resolution: {integrity: sha512-LOHxIOaPYdHlJRtCQfDIVZtfw/ufM8+rVj649RIHzcm/vGwQRXFt6OPqIFWsm2XEMrNIEtWR64sY1LEKD2vAOA==}
    engines: {node: '>=4.0.0'}

  deep-is@0.1.4:
    resolution: {integrity: sha512-oIPzksmTg4/MriiaYGO+okXDT7ztn/w3Eptv/+gSIdMdKsJo0u4CfYNFJPy+4SKMuCqGw2wxnA+URMg3t8a/bQ==}

  default-browser-id@5.0.0:
    resolution: {integrity: sha512-A6p/pu/6fyBcA1TRz/GqWYPViplrftcW2gZC9q79ngNCKAeR/X3gcEdXQHl4KNXV+3wgIJ1CPkJQ3IHM6lcsyA==}
    engines: {node: '>=18'}

  default-browser@5.2.1:
    resolution: {integrity: sha512-WY/3TUME0x3KPYdRRxEJJvXRHV4PyPoUsxtZa78lwItwRQRHhd2U9xOscaT/YTf8uCXIAjeJOFBVEh/7FtD8Xg==}
    engines: {node: '>=18'}

  define-data-property@1.1.4:
    resolution: {integrity: sha512-rBMvIzlpA8v6E+SJZoo++HAYqsLrkg7MSfIinMPFhmkorw7X+dOXVJQs+QT69zGkzMyfDnIMN2Wid1+NbL3T+A==}
    engines: {node: '>= 0.4'}

  define-lazy-prop@3.0.0:
    resolution: {integrity: sha512-N+MeXYoqr3pOgn8xfyRPREN7gHakLYjhsHhWGT3fWAiL4IkAt0iDw14QiiEm2bE30c5XX5q0FtAA3CK5f9/BUg==}
    engines: {node: '>=12'}

  define-properties@1.2.1:
    resolution: {integrity: sha512-8QmQKqEASLd5nx0U1B1okLElbUuuttJ/AnYmRXbbbGDWh6uS208EjD4Xqq/I9wK7u0v6O08XhTWnt5XtEbR6Dg==}
    engines: {node: '>= 0.4'}

  delayed-stream@1.0.0:
    resolution: {integrity: sha512-ZySD7Nf91aLB0RxL4KGrKHBXl7Eds1DAmEdcoVawXnLD7SDhpNgtuII2aAkg7a7QS41jxPSZ17p4VdGnMHk3MQ==}
    engines: {node: '>=0.4.0'}

  detect-libc@2.0.4:
    resolution: {integrity: sha512-3UDv+G9CsCKO1WKMGw9fwq/SWJYbI0c5Y7LU1AXYoDdbhE2AHQ6N6Nb34sG8Fj7T5APy8qXDCKuuIHd1BR0tVA==}
    engines: {node: '>=8'}

  diff@7.0.0:
    resolution: {integrity: sha512-PJWHUb1RFevKCwaFA9RlG5tCd+FO5iRh9A8HEtkmBH2Li03iJriB6m6JIN4rGz3K3JLawI7/veA1xzRKP6ISBw==}
    engines: {node: '>=0.3.1'}

  diff@7.0.0:
    resolution: {integrity: sha512-PJWHUb1RFevKCwaFA9RlG5tCd+FO5iRh9A8HEtkmBH2Li03iJriB6m6JIN4rGz3K3JLawI7/veA1xzRKP6ISBw==}
    engines: {node: '>=0.3.1'}

  dom-serializer@2.0.0:
    resolution: {integrity: sha512-wIkAryiqt/nV5EQKqQpo3SToSOV9J0DnbJqwK7Wv/Trc92zIAYZ4FlMu+JPFW1DfGFt81ZTCGgDEabffXeLyJg==}

  domelementtype@2.3.0:
    resolution: {integrity: sha512-OLETBj6w0OsagBwdXnPdN0cnMfF9opN69co+7ZrbfPGrdpPVNBUj02spi6B1N7wChLQiPn4CSH/zJvXw56gmHw==}

  domhandler@5.0.3:
    resolution: {integrity: sha512-cgwlv/1iFQiFnU96XXgROh8xTeetsnJiDsTc7TYCLFd9+/WNkIqPTxiM/8pSd8VIrhXGTf1Ny1q1hquVqDJB5w==}
    engines: {node: '>= 4'}

  domutils@3.2.2:
    resolution: {integrity: sha512-6kZKyUajlDuqlHKVX1w7gyslj9MPIXzIFiz/rGu35uC1wMi+kMhQwGhl4lt9unC9Vb9INnY9Z3/ZA3+FhASLaw==}

  dunder-proto@1.0.1:
    resolution: {integrity: sha512-KIN/nDJBQRcXw0MLVhZE9iQHmG68qAVIBg9CqmUYjmQIhgij9U5MFvrqkUL5FbtyyzZuOeOt0zdeRe4UY7ct+A==}
    engines: {node: '>= 0.4'}

  eastasianwidth@0.2.0:
    resolution: {integrity: sha512-I88TYZWc9XiYHRQ4/3c5rjjfgkjhLyW2luGIheGERbNQ6OY7yTybanSpDXZa8y7VUP9YmDcYa+eyq4ca7iLqWA==}

  ecdsa-sig-formatter@1.0.11:
    resolution: {integrity: sha512-nagl3RYrbNv6kQkeJIpt6NJZy8twLB/2vtz6yN9Z4vRKHN4/QZJIEbqohALSgwKdnksuY3k5Addp5lg8sVoVcQ==}

  emoji-regex@10.4.0:
    resolution: {integrity: sha512-EC+0oUMY1Rqm4O6LLrgjtYDvcVYTy7chDnM4Q7030tP4Kwj3u/pR6gP9ygnp2CJMK5Gq+9Q2oqmrFJAz01DXjw==}

  emoji-regex@8.0.0:
    resolution: {integrity: sha512-MSjYzcWNOA0ewAHpz0MxpYFvwg6yjy1NG3xteoqz644VCo/RPgnr1/GGt+ic3iJTzQ8Eu3TdM14SawnVUmGE6A==}

  emoji-regex@9.2.2:
    resolution: {integrity: sha512-L18DaJsXSUk2+42pv8mLs5jJT2hqFkFE4j21wOmgbUqsZ2hL72NsUU785g9RXgo3s0ZNgVl42TiHp3ZtOv/Vyg==}

  encoding-sniffer@0.2.0:
    resolution: {integrity: sha512-ju7Wq1kg04I3HtiYIOrUrdfdDvkyO9s5XM8QAj/bN61Yo/Vb4vgJxy5vi4Yxk01gWHbrofpPtpxM8bKger9jhg==}

  end-of-stream@1.4.4:
    resolution: {integrity: sha512-+uw1inIHVPQoaVuHzRyXd21icM+cnt4CzD5rW+NC1wjOUSTOs+Te7FOv7AhN7vS9x/oIyhLP5PR1H+phQAHu5Q==}

  enhanced-resolve@5.18.1:
    resolution: {integrity: sha512-ZSW3ma5GkcQBIpwZTSRAI8N71Uuwgs93IezB7mf7R60tC8ZbJideoDNKjHn2O9KIlx6rkGTTEk1xUCK2E1Y2Yg==}
    engines: {node: '>=10.13.0'}

  entities@4.5.0:
    resolution: {integrity: sha512-V0hjH4dGPh9Ao5p0MoRY6BVqtwCjhz6vI5LT8AJ55H+4g9/4vbHx1I54fS0XuclLhDHArPQCiMjDxjaL8fPxhw==}
    engines: {node: '>=0.12'}

  entities@6.0.0:
    resolution: {integrity: sha512-aKstq2TDOndCn4diEyp9Uq/Flu2i1GlLkc6XIDQSDMuaFE3OPW5OphLCyQ5SpSJZTb4reN+kTcYru5yIfXoRPw==}
    engines: {node: '>=0.12'}

  error-ex@1.3.2:
    resolution: {integrity: sha512-7dFHNmqeFSEt2ZBsCriorKnn3Z2pj+fd9kmI6QoWw4//DL+icEBfc0U7qJCisqrTsKTjw4fNFy2pW9OqStD84g==}

  es-abstract@1.24.0:
    resolution: {integrity: sha512-WSzPgsdLtTcQwm4CROfS5ju2Wa1QQcVeT37jFjYzdFz1r9ahadC8B8/a4qxJxM+09F18iumCdRmlr96ZYkQvEg==}
    engines: {node: '>= 0.4'}

  es-define-property@1.0.1:
    resolution: {integrity: sha512-e3nRfgfUZ4rNGL232gUgX06QNyyez04KdjFrF+LTRoOXmrOgFKDg4BCdsjW8EnT69eqdYGmRpJwiPVYNrCaW3g==}
    engines: {node: '>= 0.4'}

  es-errors@1.3.0:
    resolution: {integrity: sha512-Zf5H2Kxt2xjTvbJvP2ZWLEICxA6j+hAmMzIlypy4xcBg1vKVnx89Wy0GbS+kf5cwCVFFzdCFh2XSCFNULS6csw==}
    engines: {node: '>= 0.4'}

  es-object-atoms@1.1.1:
    resolution: {integrity: sha512-FGgH2h8zKNim9ljj7dankFPcICIK9Cp5bm+c2gQSYePhpaG5+esrLODihIorn+Pe6FGJzWhXQotPv73jTaldXA==}
    engines: {node: '>= 0.4'}

  es-set-tostringtag@2.1.0:
    resolution: {integrity: sha512-j6vWzfrGVfyXxge+O0x5sh6cvxAog0a/4Rdd2K36zCMV5eJ+/+tOAngRO8cODMNWbVRdVlmGZQL2YS3yR8bIUA==}
    engines: {node: '>= 0.4'}

  es-to-primitive@1.3.0:
    resolution: {integrity: sha512-w+5mJ3GuFL+NjVtJlvydShqE1eN3h3PbI7/5LAsYJP/2qtuMXjfL2LpHSRqo4b4eSF5K/DH1JXKUAHSB2UW50g==}
    engines: {node: '>= 0.4'}

  esbuild@0.25.5:
    resolution: {integrity: sha512-P8OtKZRv/5J5hhz0cUAdu/cLuPIKXpQl1R9pZtvmHWQvrAUVd0UNIPT4IB4W3rNOqVO0rlqHmCIbSwxh/c9yUQ==}
    engines: {node: '>=18'}
    hasBin: true

  escalade@3.2.0:
    resolution: {integrity: sha512-WUj2qlxaQtO4g6Pq5c29GTcWGDyd8itL8zTlipgECz3JesAiiOKotd8JU6otB3PACgG6xkJUyVhboMS+bje/jA==}
    engines: {node: '>=6'}

  escape-string-regexp@1.0.5:
    resolution: {integrity: sha512-vbRorB5FUQWvla16U8R/qgaFIya2qGzwDrNmCZuYKrbdSUMG6I1ZCGQRefkRVhuOkIGVne7BQ35DSfo1qvJqFg==}
    engines: {node: '>=0.8.0'}

  escape-string-regexp@4.0.0:
    resolution: {integrity: sha512-TtpcNJ3XAzx3Gq8sWRzJaVajRs0uVxA2YAkdb1jm2YkPz4G6egUFAyA3n5vtEIZefPk5Wa4UXbKuS5fKkJWdgA==}
    engines: {node: '>=10'}

  eslint-scope@8.3.0:
    resolution: {integrity: sha512-pUNxi75F8MJ/GdeKtVLSbYg4ZI34J6C0C7sbL4YOp2exGwen7ZsuBqKzUhXd0qMQ362yET3z+uPwKeg/0C2XCQ==}
    engines: {node: ^18.18.0 || ^20.9.0 || >=21.1.0}

  eslint-visitor-keys@3.4.3:
    resolution: {integrity: sha512-wpc+LXeiyiisxPlEkUzU6svyS1frIO3Mgxj1fdy7Pm8Ygzguax2N3Fa/D/ag1WqbOprdI+uY6wMUl8/a2G+iag==}
    engines: {node: ^12.22.0 || ^14.17.0 || >=16.0.0}

  eslint-visitor-keys@4.2.0:
    resolution: {integrity: sha512-UyLnSehNt62FFhSwjZlHmeokpRK59rcz29j+F1/aDgbkbRTk7wIc9XzdoasMUbRNKDM0qQt/+BJ4BrpFeABemw==}
    engines: {node: ^18.18.0 || ^20.9.0 || >=21.1.0}

  eslint@9.28.0:
    resolution: {integrity: sha512-ocgh41VhRlf9+fVpe7QKzwLj9c92fDiqOj8Y3Sd4/ZmVA4Btx4PlUYPq4pp9JDyupkf1upbEXecxL2mwNV7jPQ==}
    engines: {node: ^18.18.0 || ^20.9.0 || >=21.1.0}
    hasBin: true
    peerDependencies:
      jiti: '*'
    peerDependenciesMeta:
      jiti:
        optional: true

  espree@10.3.0:
    resolution: {integrity: sha512-0QYC8b24HWY8zjRnDTL6RiHfDbAWn63qb4LMj1Z4b076A4une81+z03Kg7l7mn/48PUTqoLptSXez8oknU8Clg==}
    engines: {node: ^18.18.0 || ^20.9.0 || >=21.1.0}

  esprima@4.0.1:
    resolution: {integrity: sha512-eGuFFw7Upda+g4p+QHvnW0RyTX/SVeJBDM/gCtMARO0cLuT2HcEKnTPvhjV6aGeqrCB/sbNop0Kszm0jsaWU4A==}
    engines: {node: '>=4'}
    hasBin: true

  esquery@1.6.0:
    resolution: {integrity: sha512-ca9pw9fomFcKPvFLXhBKUK90ZvGibiGOvRJNbjljY7s7uq/5YO4BOzcYtJqExdx99rF6aAcnRxHmcUHcz6sQsg==}
    engines: {node: '>=0.10'}

  esrecurse@4.3.0:
    resolution: {integrity: sha512-KmfKL3b6G+RXvP8N1vr3Tq1kL/oCFgn2NYXEtqP8/L3pKapUA4G8cFVaoF3SU323CD4XypR/ffioHmkti6/Tag==}
    engines: {node: '>=4.0'}

  estraverse@5.3.0:
    resolution: {integrity: sha512-MMdARuVEQziNTeJD8DgMqmhwR11BRQ/cBP+pLtYdSTnf3MIO8fFeiINEbX36ZdNlfU/7A9f3gUw49B3oQsvwBA==}
    engines: {node: '>=4.0'}

  esutils@2.0.3:
    resolution: {integrity: sha512-kVscqXk4OCp68SZ0dkgEKVi6/8ij300KBWTJq32P/dYeWTSwK41WyTxalN1eRmA5Z9UU/LX9D7FWSmV9SAYx6g==}
    engines: {node: '>=0.10.0'}

  expand-template@2.0.3:
    resolution: {integrity: sha512-XYfuKMvj4O35f/pOXLObndIRvyQ+/+6AhODh+OKWj9S9498pHHn/IMszH+gt0fBCRWMNfk1ZSp5x3AifmnI2vg==}
    engines: {node: '>=6'}

  fast-deep-equal@3.1.3:
    resolution: {integrity: sha512-f3qQ9oQy9j2AhBe/H9VC91wLmKBCCU/gDOnKNAYG5hswO7BLKj09Hc5HYNz9cGI++xlpDCIgDaitVs03ATR84Q==}

  fast-glob@3.3.3:
    resolution: {integrity: sha512-7MptL8U0cqcFdzIzwOTHoilX9x5BrNqye7Z/LuC7kCMRio1EMSyqRK3BEAUD7sXRq4iT4AzTVuZdhgQ2TCvYLg==}
    engines: {node: '>=8.6.0'}

  fast-json-stable-stringify@2.1.0:
    resolution: {integrity: sha512-lhd/wF+Lk98HZoTCtlVraHtfh5XYijIjalXck7saUtuanSDyLMxnHhSXEDJqHxD7msR8D0uCmqlkwjCV8xvwHw==}

  fast-levenshtein@2.0.6:
    resolution: {integrity: sha512-DCXu6Ifhqcks7TZKY3Hxp3y6qphY5SJZmrWMDrKcERSOXWQdMhU9Ig/PYrzyw/ul9jOIyh0N4M0tbC5hodg8dw==}

  fast-uri@3.0.6:
    resolution: {integrity: sha512-Atfo14OibSv5wAp4VWNsFYE1AchQRTv9cBGWET4pZWHzYshFSS9NQI6I57rdKn9croWVMbYFbLhJ+yJvmZIIHw==}

  fastq@1.19.1:
    resolution: {integrity: sha512-GwLTyxkCXjXbxqIhTsMI2Nui8huMPtnxg7krajPJAjnEG/iiOS7i+zCtWGZR9G0NBKbXKh6X9m9UIsYX/N6vvQ==}

  fd-slicer@1.1.0:
    resolution: {integrity: sha512-cE1qsB/VwyQozZ+q1dGxR8LBYNZeofhEdUNGSMbQD3Gw2lAzX9Zb3uIU6Ebc/Fmyjo9AWWfnn0AUCHqtevs/8g==}

  file-entry-cache@8.0.0:
    resolution: {integrity: sha512-XXTUwCvisa5oacNGRP9SfNtYBNAMi+RPwBFmblZEF7N7swHYQS6/Zfk7SRwx4D5j3CH211YNRco1DEMNVfZCnQ==}
    engines: {node: '>=16.0.0'}

  fill-range@7.1.1:
    resolution: {integrity: sha512-YsGpe3WHLK8ZYi4tWDg2Jy3ebRz2rXowDxnld4bkQB00cc/1Zw9AWnC0i9ztDJitivtQvaI9KaLyKrc+hBW0yg==}
    engines: {node: '>=8'}

  find-up@5.0.0:
    resolution: {integrity: sha512-78/PXT1wlLLDgTzDs7sjq9hzz0vXD+zn+7wypEe4fXQxCmdmqfGsEPQxmiCSQI3ajFV91bVSsvNtrJRiW6nGng==}
    engines: {node: '>=10'}

  flat-cache@4.0.1:
    resolution: {integrity: sha512-f7ccFPK3SXFHpx15UIGyRJ/FJQctuKZ0zVuN3frBo4HnK3cay9VEW0R6yPYFHC0AgqhukPzKjq22t5DmAyqGyw==}
    engines: {node: '>=16'}

  flat@5.0.2:
    resolution: {integrity: sha512-b6suED+5/3rTpUBdG1gupIl8MPFCAMA0QXwmljLhvCUKcUvdE4gWky9zpuGCcXHOsz4J9wPGNWq6OKpmIzz3hQ==}
    hasBin: true

  flatted@3.3.3:
    resolution: {integrity: sha512-GX+ysw4PBCz0PzosHDepZGANEuFCMLrnRTiEy9McGjmkCQYwRq4A/X786G/fjM/+OjsWSU1ZrY5qyARZmO/uwg==}

  for-each@0.3.5:
    resolution: {integrity: sha512-dKx12eRCVIzqCxFGplyFKJMPvLEWgmNtUrpTiJIR5u97zEhRG8ySrtboPHZXx7daLxQVrl643cTzbab2tkQjxg==}
    engines: {node: '>= 0.4'}

  foreground-child@3.3.1:
    resolution: {integrity: sha512-gIXjKqtFuWEgzFRJA9WCQeSJLZDjgJUOMCMzxtvFq/37KojM1BFGufqsCy0r4qSQmYLsZYMeyRqzIWOMup03sw==}
    engines: {node: '>=14'}

  form-data@4.0.2:
    resolution: {integrity: sha512-hGfm/slu0ZabnNt4oaRZ6uREyfCj6P4fT/n6A1rGV+Z0VdGXjfOhVUpkn6qVQONHGIFwmveGXyDs75+nr6FM8w==}
    engines: {node: '>= 6'}

  fs-constants@1.0.0:
    resolution: {integrity: sha512-y6OAwoSIf7FyjMIv94u+b5rdheZEjzR63GTyZJm5qh4Bi+2YgwLCcI/fPFZkL5PSixOt6ZNKm+w+Hfp/Bciwow==}

  fs-extra@10.1.0:
    resolution: {integrity: sha512-oRXApq54ETRj4eMiFzGnHWGy+zo5raudjuxN0b8H7s/RU2oW0Wvsx9O0ACRN/kRq9E8Vu/ReskGB5o3ji+FzHQ==}
    engines: {node: '>=12'}

  fs.realpath@1.0.0:
    resolution: {integrity: sha512-OO0pH2lK6a0hZnAdau5ItzHPI6pUlvI7jMVnxUQRtw4owF2wk8lOSabtGDCTP4Ggrg2MbGnWO9X8K1t4+fGMDw==}

  fsevents@2.3.3:
    resolution: {integrity: sha512-5xoDfX+fL7faATnagmWPpbFtwh/R77WmMMqqHGS65C3vvB0YHrgF+B1YmZ3441tMj5n63k0212XNoJwzlhffQw==}
    engines: {node: ^8.16.0 || ^10.6.0 || >=11.0.0}
    os: [darwin]

  function-bind@1.1.2:
    resolution: {integrity: sha512-7XHNxH7qX9xG5mIwxkhumTox/MIRNcOgDrxWsMt2pAr23WHp6MrRlN7FBSFpCpr+oVO0F744iUgR82nJMfG2SA==}

  function.prototype.name@1.1.8:
    resolution: {integrity: sha512-e5iwyodOHhbMr/yNrc7fDYG4qlbIvI5gajyzPnb5TCwyhjApznQh1BMFou9b30SevY43gCJKXycoCBjMbsuW0Q==}
    engines: {node: '>= 0.4'}

  functions-have-names@1.2.3:
    resolution: {integrity: sha512-xckBUXyTIqT97tq2x2AMb+g163b5JFysYk0x4qxNFwbfQkmNZoiRHb6sPzI9/QV33WeuvVYBUIiD4NzNIyqaRQ==}

  get-caller-file@2.0.5:
    resolution: {integrity: sha512-DyFP3BM/3YHTQOCUL/w0OZHR0lpKeGrxotcHWcqNEdnltqFwXVfhEBQ94eIo34AfQpo0rGki4cyIiftY06h2Fg==}
    engines: {node: 6.* || 8.* || >= 10.*}

  get-east-asian-width@1.3.0:
    resolution: {integrity: sha512-vpeMIQKxczTD/0s2CdEWHcb0eeJe6TFjxb+J5xgX7hScxqrGuyjmv4c1D4A/gelKfyox0gJJwIHF+fLjeaM8kQ==}
    engines: {node: '>=18'}

  get-intrinsic@1.3.0:
    resolution: {integrity: sha512-9fSjSaos/fRIVIp+xSJlE6lfwhES7LNtKaCBIamHsjr2na1BiABJPo0mOjjz8GJDURarmCPGqaiVg5mfjb98CQ==}
    engines: {node: '>= 0.4'}

  get-proto@1.0.1:
    resolution: {integrity: sha512-sTSfBjoXBp89JvIKIefqw7U2CCebsc74kiY6awiGogKtoSGbgjYE/G/+l9sF3MWFPNc9IcoOC4ODfKHfxFmp0g==}
    engines: {node: '>= 0.4'}

  get-symbol-description@1.1.0:
    resolution: {integrity: sha512-w9UMqWwJxHNOvoNzSJ2oPF5wvYcvP7jUvYzhp67yEhTi17ZDBBC1z9pTdGuzjD+EFIqLSYRweZjqfiPzQ06Ebg==}
    engines: {node: '>= 0.4'}

  github-from-package@0.0.0:
    resolution: {integrity: sha512-SyHy3T1v2NUXn29OsWdxmK6RwHD+vkj3v8en8AOBZ1wBQ/hCAQ5bAQTD02kW4W9tUp/3Qh6J8r9EvntiyCmOOw==}

  glob-parent@5.1.2:
    resolution: {integrity: sha512-AOIgSQCepiJYwP3ARnGx+5VnTu2HBYdzbGP45eLw1vr3zB3vZLeyed1sC9hnbcOc9/SrMyM5RPQrkGz4aS9Zow==}
    engines: {node: '>= 6'}

  glob-parent@6.0.2:
    resolution: {integrity: sha512-XxwI8EOhVQgWp6iDL+3b0r86f4d6AX6zSU55HfB4ydCEuXLXc5FcYeOu+nnGftS4TEju/11rt4KJPTMgbfmv4A==}
    engines: {node: '>=10.13.0'}

  glob@10.4.5:
    resolution: {integrity: sha512-7Bv8RF0k6xjo7d4A/PxYLbUCfb6c+Vpd2/mB2yRDlew7Jb5hEXiCD9ibfO7wpk8i4sevK6DFny9h7EYbM3/sHg==}
    hasBin: true

  glob@11.0.2:
    resolution: {integrity: sha512-YT7U7Vye+t5fZ/QMkBFrTJ7ZQxInIUjwyAjVj84CYXqgBdv30MFUPGnBR6sQaVq6Is15wYJUsnzTuWaGRBhBAQ==}
    engines: {node: 20 || >=22}
    hasBin: true

  glob@7.2.3:
    resolution: {integrity: sha512-nFR0zLpU2YCaRxwoCJvL6UvCH2JFyFVIvwTLsIf21AuHlMskA1hhTdk+LlYJtOlYt9v6dvszD2BGRqBL+iQK9Q==}
    deprecated: Glob versions prior to v9 are no longer supported

  globals@14.0.0:
    resolution: {integrity: sha512-oahGvuMGQlPw/ivIYBjVSrWAfWLBeku5tpPE2fOPLi+WHffIWbuh2tCjhyQhTBPMf5E9jDEH4FOmTYgYwbKwtQ==}
    engines: {node: '>=18'}

  globalthis@1.0.4:
    resolution: {integrity: sha512-DpLKbNU4WylpxJykQujfCcwYWiV/Jhm50Goo0wrVILAv5jOr9d+H+UR3PhSCD2rCCEIg0uc+G+muBTwD54JhDQ==}
    engines: {node: '>= 0.4'}

  globby@14.1.0:
    resolution: {integrity: sha512-0Ia46fDOaT7k4og1PDW4YbodWWr3scS2vAr2lTbsplOt2WkKp0vQbkI9wKis/T5LV/dqPjO3bpS/z6GTJB82LA==}
    engines: {node: '>=18'}

  gopd@1.2.0:
    resolution: {integrity: sha512-ZUKRh6/kUFoAiTAtTYPZJ3hw9wNxx+BIBOijnlG9PnrJsCcSjs1wyyD6vJpaYtgnzDrKYRSqf3OO6Rfa93xsRg==}
    engines: {node: '>= 0.4'}

  graceful-fs@4.2.11:
    resolution: {integrity: sha512-RbJ5/jmFcNNCcDV5o9eTnBLJ/HszWV0P73bc+Ff4nS/rJj+YaS6IGyiOL0VoBYX+l1Wrl3k63h/KrH+nhJ0XvQ==}

  graphemer@1.4.0:
    resolution: {integrity: sha512-EtKwoO6kxCL9WO5xipiHTZlSzBm7WLT627TqC/uVRd0HKmq8NXyebnNYxDoBi7wt8eTWrUrKXCOVaFq9x1kgag==}

  has-bigints@1.1.0:
    resolution: {integrity: sha512-R3pbpkcIqv2Pm3dUwgjclDRVmWpTJW2DcMzcIhEXEx1oh/CEMObMm3KLmRJOdvhM7o4uQBnwr8pzRK2sJWIqfg==}
    engines: {node: '>= 0.4'}

  has-flag@3.0.0:
    resolution: {integrity: sha512-sKJf1+ceQBr4SMkvQnBDNDtf4TXpVhVGateu0t918bl30FnbE2m4vNLX+VWe/dpjlb+HugGYzW7uQXH98HPEYw==}
    engines: {node: '>=4'}

  has-flag@4.0.0:
    resolution: {integrity: sha512-EykJT/Q1KjTWctppgIAgfSO0tKVuZUjhgMr17kqTumMl6Afv3EISleU7qZUzoXDFTAHTDC4NOoG/ZxU3EvlMPQ==}
    engines: {node: '>=8'}

  has-property-descriptors@1.0.2:
    resolution: {integrity: sha512-55JNKuIW+vq4Ke1BjOTjM2YctQIvCT7GFzHwmfZPGo5wnrgkid0YQtnAleFSqumZm4az3n2BS+erby5ipJdgrg==}

  has-proto@1.2.0:
    resolution: {integrity: sha512-KIL7eQPfHQRC8+XluaIw7BHUwwqL19bQn4hzNgdr+1wXoU0KKj6rufu47lhY7KbJR2C6T6+PfyN0Ea7wkSS+qQ==}
    engines: {node: '>= 0.4'}

  has-symbols@1.1.0:
    resolution: {integrity: sha512-1cDNdwJ2Jaohmb3sg4OmKaMBwuC48sYni5HUw2DvsC8LjGTLK9h+eb1X6RyuOHe4hT0ULCW68iomhjUoKUqlPQ==}
    engines: {node: '>= 0.4'}

  has-tostringtag@1.0.2:
    resolution: {integrity: sha512-NqADB8VjPFLM2V0VvHUewwwsw0ZWBaIdgo+ieHtK3hasLz4qeCRjYcqfB6AQrBggRKppKF8L52/VqdVsO47Dlw==}
    engines: {node: '>= 0.4'}

  hasown@2.0.2:
    resolution: {integrity: sha512-0hJU9SCPvmMzIBdZFqNPXWa6dqh7WdH0cII9y+CyS8rG3nL48Bclra9HmKhVVUHyPWNH5Y7xDwAB7bfgSjkUMQ==}
    engines: {node: '>= 0.4'}

  he@1.2.0:
    resolution: {integrity: sha512-F/1DnUGPopORZi0ni+CvrCgHQ5FyEAHRLSApuYWMmrbSwoN2Mn/7k+Gl38gJnR7yyDZk6WLXwiGod1JOWNDKGw==}
    hasBin: true

  hosted-git-info@2.8.9:
    resolution: {integrity: sha512-mxIDAb9Lsm6DoOJ7xH+5+X4y1LU/4Hi50L9C5sIswK3JzULS4bwk1FvjdBgvYR4bzT4tuUQiC15FE2f5HbLvYw==}

  hosted-git-info@4.1.0:
    resolution: {integrity: sha512-kyCuEOWjJqZuDbRHzL8V93NzQhwIB71oFWSyzVo+KPZI+pnQPPxucdkrOZvkLRnrf5URsQM+IJ09Dw29cRALIA==}
    engines: {node: '>=10'}

  hosted-git-info@7.0.2:
    resolution: {integrity: sha512-puUZAUKT5m8Zzvs72XWy3HtvVbTWljRE66cP60bxJzAqf2DgICo7lYTY2IHUmLnNpjYvw5bvmoHvPc0QO2a62w==}
    engines: {node: ^16.14.0 || >=18.0.0}

  html-escaper@2.0.2:
    resolution: {integrity: sha512-H2iMtd0I4Mt5eYiapRdIDjp+XzelXQ0tFE4JS7YFwFevXXMmOp9myNrUvCg0D6ws8iqkRPBfKHgbwig1SmlLfg==}

  htmlparser2@9.1.0:
    resolution: {integrity: sha512-5zfg6mHUoaer/97TxnGpxmbR7zJtPwIYFMZ/H5ucTlPZhKvtum05yiPK3Mgai3a0DyVxv7qYqoweaEd2nrYQzQ==}

  http-proxy-agent@7.0.2:
    resolution: {integrity: sha512-T1gkAiYYDWYx3V5Bmyu7HcfcvL7mUrTWiM6yOfa3PIphViJ/gFPbvidQ+veqSOHci/PxBcDabeUNCzpOODJZig==}
    engines: {node: '>= 14'}

  https-proxy-agent@7.0.6:
    resolution: {integrity: sha512-vK9P5/iUfdl95AI+JVyUuIcVtd4ofvtrOr3HNtM2yxC9bnMbEdp3x01OhQNnjb8IJYi38VlTE3mBXwcfvywuSw==}
    engines: {node: '>= 14'}

  iconv-lite@0.6.3:
    resolution: {integrity: sha512-4fCk79wshMdzMp2rH06qWrJE4iolqLhCUH+OiuIgU++RB0+94NlDL81atO7GX55uUKueo0txHNtvEyI6D7WdMw==}
    engines: {node: '>=0.10.0'}

  ieee754@1.2.1:
    resolution: {integrity: sha512-dcyqhDvX1C46lXZcVqCpK+FtMRQVdIMN6/Df5js2zouUsqG7I6sFxitIC+7KYK29KdXOLHdu9zL4sFnoVQnqaA==}

  ignore@5.3.2:
    resolution: {integrity: sha512-hsBTNUqQTDwkWtcdYI2i06Y/nUBEsNEDJKjWdigLvegy8kDuJAS8uRlpkkcQpyEXL0Z/pjDy5HBmMjRCJ2gq+g==}
    engines: {node: '>= 4'}

  ignore@7.0.4:
    resolution: {integrity: sha512-gJzzk+PQNznz8ysRrC0aOkBNVRBDtE1n53IqyqEf3PXrYwomFs5q4pGMizBMJF+ykh03insJ27hB8gSrD2Hn8A==}
    engines: {node: '>= 4'}

  ignore@7.0.5:
    resolution: {integrity: sha512-Hs59xBNfUIunMFgWAbGX5cq6893IbWg4KnrjbYwX3tx0ztorVgTDA6B2sxf8ejHJ4wz8BqGUMYlnzNBer5NvGg==}
    engines: {node: '>= 4'}

  immediate@3.0.6:
    resolution: {integrity: sha512-XXOFtyqDjNDAQxVfYxuF7g9Il/IbWmmlQg2MYKOH8ExIT1qg6xc4zyS3HaEEATgs1btfzxq15ciUiY7gjSXRGQ==}

  import-fresh@3.3.1:
    resolution: {integrity: sha512-TR3KfrTZTYLPB6jUjfx6MF9WcWrHL9su5TObK4ZkYgBdWKPOFoSoQIdEuTuR82pmtxH2spWG9h6etwfr1pLBqQ==}
    engines: {node: '>=6'}

  imurmurhash@0.1.4:
    resolution: {integrity: sha512-JmXMZ6wuvDmLiHEml9ykzqO6lwFbof0GG4IkcGaENdCRDDmMVnny7s5HsIgHCbaq0w2MyPhDqkhTUgS2LU2PHA==}
    engines: {node: '>=0.8.19'}

  indent-string@4.0.0:
    resolution: {integrity: sha512-EdDDZu4A2OyIK7Lr/2zG+w5jmbuk1DVBnEwREQvBzspBJkCEbRa8GxU1lghYcaGJCnRWibjDXlq779X1/y5xwg==}
    engines: {node: '>=8'}

  inflight@1.0.6:
    resolution: {integrity: sha512-k92I/b08q4wvFscXCLvqfsHCrjrF7yiXsQuIVvVE7N82W3+aqpzuUdBbfhWcy/FZR3/4IgflMgKLOsvPDrGCJA==}
    deprecated: This module is not supported, and leaks memory. Do not use it. Check out lru-cache if you want a good and tested way to coalesce async requests by a key value, which is much more comprehensive and powerful.

  inherits@2.0.4:
    resolution: {integrity: sha512-k/vGaX4/Yla3WzyMCvTQOXYeIHvqOKtnqBduzTHpzpQZzAskKMhZ2K+EnBiSM9zGSoIFeMpXKxa4dYeZIQqewQ==}

  ini@1.3.8:
    resolution: {integrity: sha512-JV/yugV2uzW5iMRSiZAyDtQd+nxtUnjeLt0acNdw98kKLrvuRVyB80tsREOE7yvGVgalhZ6RNXCmEHkUKBKxew==}

  internal-slot@1.1.0:
    resolution: {integrity: sha512-4gd7VpWNQNB4UKKCFFVcp1AVv+FMOgs9NKzjHKusc8jTMhd5eL1NqQqOpE0KzMds804/yHlglp3uxgluOqAPLw==}
    engines: {node: '>= 0.4'}

  is-array-buffer@3.0.5:
    resolution: {integrity: sha512-DDfANUiiG2wC1qawP66qlTugJeL5HyzMpfr8lLK+jMQirGzNod0B12cFB/9q838Ru27sBwfw78/rdoU7RERz6A==}
    engines: {node: '>= 0.4'}

  is-arrayish@0.2.1:
    resolution: {integrity: sha512-zz06S8t0ozoDXMG+ube26zeCTNXcKIPJZJi8hBrF4idCLms4CG9QtK7qBl1boi5ODzFpjswb5JPmHCbMpjaYzg==}

  is-async-function@2.1.1:
    resolution: {integrity: sha512-9dgM/cZBnNvjzaMYHVoxxfPj2QXt22Ev7SuuPrs+xav0ukGB0S6d4ydZdEiM48kLx5kDV+QBPrpVnFyefL8kkQ==}
    engines: {node: '>= 0.4'}

  is-bigint@1.1.0:
    resolution: {integrity: sha512-n4ZT37wG78iz03xPRKJrHTdZbe3IicyucEtdRsV5yglwc3GyUfbAfpSeD0FJ41NbUNSt5wbhqfp1fS+BgnvDFQ==}
    engines: {node: '>= 0.4'}

  is-binary-path@2.1.0:
    resolution: {integrity: sha512-ZMERYes6pDydyuGidse7OsHxtbI7WVeUEozgR/g7rd0xUimYNlvZRE/K2MgZTjWy725IfelLeVcEM97mmtRGXw==}
    engines: {node: '>=8'}

  is-boolean-object@1.2.2:
    resolution: {integrity: sha512-wa56o2/ElJMYqjCjGkXri7it5FbebW5usLw/nPmCMs5DeZ7eziSYZhSmPRn0txqeW4LnAmQQU7FgqLpsEFKM4A==}
    engines: {node: '>= 0.4'}

  is-callable@1.2.7:
    resolution: {integrity: sha512-1BC0BVFhS/p0qtw6enp8e+8OD0UrK0oFLztSjNzhcKA3WDuJxxAPXzPuPtKkjEY9UUoEWlX/8fgKeu2S8i9JTA==}
    engines: {node: '>= 0.4'}

  is-core-module@2.16.1:
    resolution: {integrity: sha512-UfoeMA6fIJ8wTYFEUjelnaGI67v6+N7qXJEvQuIGa99l4xsCruSYOVSQ0uPANn4dAzm8lkYPaKLrrijLq7x23w==}
    engines: {node: '>= 0.4'}

  is-data-view@1.0.2:
    resolution: {integrity: sha512-RKtWF8pGmS87i2D6gqQu/l7EYRlVdfzemCJN/P3UOs//x1QE7mfhvzHIApBTRf7axvT6DMGwSwBXYCT0nfB9xw==}
    engines: {node: '>= 0.4'}

  is-date-object@1.1.0:
    resolution: {integrity: sha512-PwwhEakHVKTdRNVOw+/Gyh0+MzlCl4R6qKvkhuvLtPMggI1WAHt9sOwZxQLSGpUaDnrdyDsomoRgNnCfKNSXXg==}
    engines: {node: '>= 0.4'}

  is-docker@3.0.0:
    resolution: {integrity: sha512-eljcgEDlEns/7AXFosB5K/2nCM4P7FQPkGc/DWLy5rmFEWvZayGrik1d9/QIY5nJ4f9YsVvBkA6kJpHn9rISdQ==}
    engines: {node: ^12.20.0 || ^14.13.1 || >=16.0.0}
    hasBin: true

  is-extglob@2.1.1:
    resolution: {integrity: sha512-SbKbANkN603Vi4jEZv49LeVJMn4yGwsbzZworEoyEiutsN3nJYdbO36zfhGJ6QEDpOZIFkDtnq5JRxmvl3jsoQ==}
    engines: {node: '>=0.10.0'}

  is-finalizationregistry@1.1.1:
    resolution: {integrity: sha512-1pC6N8qWJbWoPtEjgcL2xyhQOP491EQjeUo3qTKcmV8YSDDJrOepfG8pcC7h/QgnQHYSv0mJ3Z/ZWxmatVrysg==}
    engines: {node: '>= 0.4'}

  is-fullwidth-code-point@3.0.0:
    resolution: {integrity: sha512-zymm5+u+sCsSWyD9qNaejV3DFvhCKclKdizYaJUuHA83RLjb7nSuGnddCHGv0hk+KY7BMAlsWeK4Ueg6EV6XQg==}
    engines: {node: '>=8'}

  is-generator-function@1.1.0:
    resolution: {integrity: sha512-nPUB5km40q9e8UfN/Zc24eLlzdSf9OfKByBw9CIdw4H1giPMeA0OIJvbchsCu4npfI2QcMVBsGEBHKZ7wLTWmQ==}
    engines: {node: '>= 0.4'}

  is-glob@4.0.3:
    resolution: {integrity: sha512-xelSayHH36ZgE7ZWhli7pW34hNbNl8Ojv5KVmkJD4hBdD3th8Tfk9vYasLM+mXWOZhFkgZfxhLSnrwRr4elSSg==}
    engines: {node: '>=0.10.0'}

  is-inside-container@1.0.0:
    resolution: {integrity: sha512-KIYLCCJghfHZxqjYBE7rEy0OBuTd5xCHS7tHVgvCLkx7StIoaxwNW3hCALgEUjFfeRk+MG/Qxmp/vtETEF3tRA==}
    engines: {node: '>=14.16'}
    hasBin: true

  is-interactive@2.0.0:
    resolution: {integrity: sha512-qP1vozQRI+BMOPcjFzrjXuQvdak2pHNUMZoeG2eRbiSqyvbEf/wQtEOTOX1guk6E3t36RkaqiSt8A/6YElNxLQ==}
    engines: {node: '>=12'}

  is-map@2.0.3:
    resolution: {integrity: sha512-1Qed0/Hr2m+YqxnM09CjA2d/i6YZNfF6R2oRAOj36eUdS6qIV/huPJNSEpKbupewFs+ZsJlxsjjPbc0/afW6Lw==}
    engines: {node: '>= 0.4'}

  is-negative-zero@2.0.3:
    resolution: {integrity: sha512-5KoIu2Ngpyek75jXodFvnafB6DJgr3u8uuK0LEZJjrU19DrMD3EVERaR8sjz8CCGgpZvxPl9SuE1GMVPFHx1mw==}
    engines: {node: '>= 0.4'}

  is-number-object@1.1.1:
    resolution: {integrity: sha512-lZhclumE1G6VYD8VHe35wFaIif+CTy5SJIi5+3y4psDgWu4wPDoBhF8NxUOinEc7pHgiTsT6MaBb92rKhhD+Xw==}
    engines: {node: '>= 0.4'}

  is-number@7.0.0:
    resolution: {integrity: sha512-41Cifkg6e8TylSpdtTpeLVMqvSBEVzTttHvERD741+pnZ8ANv0004MRL43QKPDlK9cGvNp6NZWZUBlbGXYxxng==}
    engines: {node: '>=0.12.0'}

  is-plain-obj@2.1.0:
    resolution: {integrity: sha512-YWnfyRwxL/+SsrWYfOpUtz5b3YD+nyfkHvjbcanzk8zgyO4ASD67uVMRt8k5bM4lLMDnXfriRhOpemw+NfT1eA==}
    engines: {node: '>=8'}

  is-regex@1.2.1:
    resolution: {integrity: sha512-MjYsKHO5O7mCsmRGxWcLWheFqN9DJ/2TmngvjKXihe6efViPqc274+Fx/4fYj/r03+ESvBdTXK0V6tA3rgez1g==}
    engines: {node: '>= 0.4'}

  is-set@2.0.3:
    resolution: {integrity: sha512-iPAjerrse27/ygGLxw+EBR9agv9Y6uLeYVJMu+QNCoouJ1/1ri0mGrcWpfCqFZuzzx3WjtwxG098X+n4OuRkPg==}
    engines: {node: '>= 0.4'}

  is-shared-array-buffer@1.0.4:
    resolution: {integrity: sha512-ISWac8drv4ZGfwKl5slpHG9OwPNty4jOWPRIhBpxOoD+hqITiwuipOQ2bNthAzwA3B4fIjO4Nln74N0S9byq8A==}
    engines: {node: '>= 0.4'}

  is-string@1.1.1:
    resolution: {integrity: sha512-BtEeSsoaQjlSPBemMQIrY1MY0uM6vnS1g5fmufYOtnxLGUZM2178PKbhsk7Ffv58IX+ZtcvoGwccYsh0PglkAA==}
    engines: {node: '>= 0.4'}

  is-symbol@1.1.1:
    resolution: {integrity: sha512-9gGx6GTtCQM73BgmHQXfDmLtfjjTUDSyoxTCbp5WtoixAhfgsDirWIcVQ/IHpvI5Vgd5i/J5F7B9cN/WlVbC/w==}
    engines: {node: '>= 0.4'}

  is-typed-array@1.1.15:
    resolution: {integrity: sha512-p3EcsicXjit7SaskXHs1hA91QxgTw46Fv6EFKKGS5DRFLD8yKnohjF3hxoju94b/OcMZoQukzpPpBE9uLVKzgQ==}
    engines: {node: '>= 0.4'}

  is-unicode-supported@0.1.0:
    resolution: {integrity: sha512-knxG2q4UC3u8stRGyAVJCOdxFmv5DZiRcdlIaAQXAbSfJya+OhopNotLQrstBhququ4ZpuKbDc/8S6mgXgPFPw==}
    engines: {node: '>=10'}

  is-unicode-supported@1.3.0:
    resolution: {integrity: sha512-43r2mRvz+8JRIKnWJ+3j8JtjRKZ6GmjzfaE/qiBJnikNnYv/6bagRJ1kUhNk8R5EX/GkobD+r+sfxCPJsiKBLQ==}
    engines: {node: '>=12'}

  is-unicode-supported@2.1.0:
    resolution: {integrity: sha512-mE00Gnza5EEB3Ds0HfMyllZzbBrmLOX3vfWoj9A9PEnTfratQ/BcaJOuMhnkhjXvb2+FkY3VuHqtAGpTPmglFQ==}
    engines: {node: '>=18'}

  is-weakmap@2.0.2:
    resolution: {integrity: sha512-K5pXYOm9wqY1RgjpL3YTkF39tni1XajUIkawTLUo9EZEVUFga5gSQJF8nNS7ZwJQ02y+1YCNYcMh+HIf1ZqE+w==}
    engines: {node: '>= 0.4'}

  is-weakref@1.1.1:
    resolution: {integrity: sha512-6i9mGWSlqzNMEqpCp93KwRS1uUOodk2OJ6b+sq7ZPDSy2WuI5NFIxp/254TytR8ftefexkWn5xNiHUNpPOfSew==}
    engines: {node: '>= 0.4'}

  is-weakset@2.0.4:
    resolution: {integrity: sha512-mfcwb6IzQyOKTs84CQMrOwW4gQcaTOAWJ0zzJCl2WSPDrWk/OzDaImWFH3djXhb24g4eudZfLRozAvPGw4d9hQ==}
    engines: {node: '>= 0.4'}

  is-wsl@3.1.0:
    resolution: {integrity: sha512-UcVfVfaK4Sc4m7X3dUSoHoozQGBEFeDC+zVo06t98xe8CzHSZZBekNXH+tu0NalHolcJ/QAGqS46Hef7QXBIMw==}
    engines: {node: '>=16'}

  isarray@1.0.0:
    resolution: {integrity: sha512-VLghIWNM6ELQzo7zwmcg0NmTVyWKYjvIeM83yjp0wRDTmUnrM678fQbcKBo6n2CJEF0szoG//ytg+TKla89ALQ==}

  isarray@2.0.5:
    resolution: {integrity: sha512-xHjhDr3cNBK0BzdUJSPXZntQUx/mwMS5Rw4A7lPJ90XGAO6ISP/ePDNuo0vhqOZU+UD5JoodwCAAoZQd3FeAKw==}

  isexe@2.0.0:
    resolution: {integrity: sha512-RHxMLp9lnKHGHRng9QFhRCMbYAcVpn69smSGcq3f36xjgVVWThj4qqLbTLlq7Ssj8B+fIQ1EuCEGI2lKsyQeIw==}

  istanbul-lib-coverage@3.2.2:
    resolution: {integrity: sha512-O8dpsF+r0WV/8MNRKfnmrtCWhuKjxrq2w+jpzBL5UZKTi2LeVWnWOmWRxFlesJONmc+wLAGvKQZEOanko0LFTg==}
    engines: {node: '>=8'}

  istanbul-lib-report@3.0.1:
    resolution: {integrity: sha512-GCfE1mtsHGOELCU8e/Z7YWzpmybrx/+dSTfLrvY8qRmaY6zXTKWn6WQIjaAFw069icm6GVMNkgu0NzI4iPZUNw==}
    engines: {node: '>=10'}

  istanbul-reports@3.1.7:
    resolution: {integrity: sha512-BewmUXImeuRk2YY0PVbxgKAysvhRPUQE0h5QRM++nVWyubKGV0l8qQ5op8+B2DOmwSe63Jivj0BjkPQVf8fP5g==}
    engines: {node: '>=8'}

  istextorbinary@6.0.0:
    resolution: {integrity: sha512-4j3UqQCa06GAf6QHlN3giz2EeFU7qc6Q5uB/aY7Gmb3xmLDLepDOtsZqkb4sCfJgFvTbLUinNw0kHgHs8XOHoQ==}
    engines: {node: '>=10'}

  jackspeak@3.4.3:
    resolution: {integrity: sha512-OGlZQpz2yfahA/Rd1Y8Cd9SIEsqvXkLVoSw/cgwhnhFMDbsQFeZYoJJ7bIZBS9BcamUW96asq/npPWugM+RQBw==}

  jackspeak@4.1.0:
    resolution: {integrity: sha512-9DDdhb5j6cpeitCbvLO7n7J4IxnbM6hoF6O1g4HQ5TfhvvKN8ywDM7668ZhMHRqVmxqhps/F6syWK2KcPxYlkw==}
    engines: {node: 20 || >=22}

  js-tokens@4.0.0:
    resolution: {integrity: sha512-RdJUflcE3cUzKiMqQgsCu06FPu9UdIJO0beYbPhHN4k6apgJtifcoCtT9bcxOpYBtpD2kCM6Sbzg4CausW/PKQ==}

  js-yaml@3.14.1:
    resolution: {integrity: sha512-okMH7OXXJ7YrN9Ok3/SXrnu4iX9yOk+25nqX4imS2npuvTYDmo/QEZoqwZkYaIDk3jVvBOTOIEgEhaLOynBS9g==}
    hasBin: true

  js-yaml@4.1.0:
    resolution: {integrity: sha512-wpxZs9NoxZaJESJGIZTyDEaYpl0FKSA+FB9aJiyemKhMwkxQg63h4T1KJgUGHpTqPDNRcmmYLugrRjJlBtWvRA==}
    hasBin: true

  json-buffer@3.0.1:
    resolution: {integrity: sha512-4bV5BfR2mqfQTJm+V5tPPdf+ZpuhiIvTuAB5g8kcrXOZpTT/QwwVRWBywX1ozr6lEuPdbHxwaJlm9G6mI2sfSQ==}

  json-parse-better-errors@1.0.2:
    resolution: {integrity: sha512-mrqyZKfX5EhL7hvqcV6WG1yYjnjeuYDzDhhcAAUrq8Po85NBQBJP+ZDUT75qZQ98IkUoBqdkExkukOU7Ts2wrw==}

  json-parse-even-better-errors@3.0.2:
    resolution: {integrity: sha512-fi0NG4bPjCHunUJffmLd0gxssIgkNmArMvis4iNah6Owg1MCJjWhEcDLmsK6iGkJq3tHwbDkTlce70/tmXN4cQ==}
    engines: {node: ^14.17.0 || ^16.13.0 || >=18.0.0}

  json-schema-traverse@0.4.1:
    resolution: {integrity: sha512-xbbCH5dCYU5T8LcEhhuh7HJ88HXuW3qsI3Y0zOZFKfZEHcpWiHU/Jxzk629Brsab/mMiHQti9wMP+845RPe3Vg==}

  json-schema-traverse@1.0.0:
    resolution: {integrity: sha512-NM8/P9n3XjXhIZn1lLhkFaACTOURQXjWhV4BA/RnOv8xvgqtqpAX9IO4mRQxSx1Rlo4tqzeqb0sOlruaOy3dug==}

  json-stable-stringify-without-jsonify@1.0.1:
    resolution: {integrity: sha512-Bdboy+l7tA3OGW6FjyFHWkP5LuByj1Tk33Ljyq0axyzdk9//JSi2u3fP1QSmd1KNwq6VOKYGlAu87CisVir6Pw==}

  json5@2.2.3:
    resolution: {integrity: sha512-XmOWe7eyHYH14cLdVPoyg+GOH3rYX++KpzrylJwSW98t3Nk+U8XOl8FWKOgwtzdb8lXGf6zYwDUzeHMWfxasyg==}
    engines: {node: '>=6'}
    hasBin: true

  jsonc-parser@3.3.1:
    resolution: {integrity: sha512-HUgH65KyejrUFPvHFPbqOY0rsFip3Bo5wb4ngvdi1EpCYWUQDC5V+Y7mZws+DLkr4M//zQJoanu1SP+87Dv1oQ==}

  jsonfile@6.1.0:
    resolution: {integrity: sha512-5dgndWOriYSm5cnYaJNhalLNDKOqFwyDB/rr1E9ZsGciGvKPs8R2xYGCacuf3z6K1YKDz182fd+fY3cn3pMqXQ==}

  jsonwebtoken@9.0.2:
    resolution: {integrity: sha512-PRp66vJ865SSqOlgqS8hujT5U4AOgMfhrwYIuIhfKaoSCZcirrmASQr8CX7cUg+RMih+hgznrjp99o+W4pJLHQ==}
    engines: {node: '>=12', npm: '>=6'}

  jszip@3.10.1:
    resolution: {integrity: sha512-xXDvecyTpGLrqFrvkrUSoxxfJI5AH7U8zxxtVclpsUtMCq4JQ290LY8AW5c7Ggnr/Y/oK+bQMbqK2qmtk3pN4g==}

  jwa@1.4.2:
    resolution: {integrity: sha512-eeH5JO+21J78qMvTIDdBXidBd6nG2kZjg5Ohz/1fpa28Z4CcsWUzJ1ZZyFq/3z3N17aZy+ZuBoHljASbL1WfOw==}

  jws@3.2.2:
    resolution: {integrity: sha512-YHlZCB6lMTllWDtSPHz/ZXTsi8S00usEV6v1tjq8tOUZzw7DpSDWVXjXDre6ed1w/pd495ODpHZYSdkRTsa0HA==}

  keytar@7.9.0:
    resolution: {integrity: sha512-VPD8mtVtm5JNtA2AErl6Chp06JBfy7diFQ7TQQhdpWOl6MrCRB+eRbvAZUsbGQS9kiMq0coJsy0W0vHpDCkWsQ==}

  keyv@4.5.4:
    resolution: {integrity: sha512-oxVHkHR/EJf2CNXnWxRLW6mg7JyCCUcG0DtEGmL2ctUo1PNTin1PUil+r/+4r5MpVgC/fn1kjsx7mjSujKqIpw==}

  leven@3.1.0:
    resolution: {integrity: sha512-qsda+H8jTaUaN/x5vzW2rzc+8Rw4TAQ/4KjB46IwK5VH+IlVeeeje/EoZRpiXvIqjFgK84QffqPztGI3VBLG1A==}
    engines: {node: '>=6'}

  levn@0.4.1:
    resolution: {integrity: sha512-+bT2uH4E5LGE7h/n3evcS/sQlJXCpIp6ym8OWJ5eV6+67Dsql/LaaT7qJBAt2rzfoa/5QBGBhxDix1dMt2kQKQ==}
    engines: {node: '>= 0.8.0'}

  lie@3.3.0:
    resolution: {integrity: sha512-UaiMJzeWRlEujzAuw5LokY1L5ecNQYZKfmyZ9L7wDHb/p5etKaxXhohBcrw0EYby+G/NA52vRSN4N39dxHAIwQ==}

  lines-and-columns@2.0.4:
    resolution: {integrity: sha512-wM1+Z03eypVAVUCE7QdSqpVIvelbOakn1M0bPDoA4SGWPx3sNDVUiMo3L6To6WWGClB7VyXnhQ4Sn7gxiJbE6A==}
    engines: {node: ^12.20.0 || ^14.13.1 || >=16.0.0}

  linkify-it@5.0.0:
    resolution: {integrity: sha512-5aHCbzQRADcdP+ATqnDuhhJ/MRIqDkZX5pyjFHRRysS8vZ5AbqGEoFIb6pYHPZ+L/OC2Lc+xT8uHVVR5CAK/wQ==}

  load-json-file@4.0.0:
    resolution: {integrity: sha512-Kx8hMakjX03tiGTLAIdJ+lL0htKnXjEZN6hk/tozf/WOuYGdZBJrZ+rCJRbVCugsjB3jMLn9746NsQIf5VjBMw==}
    engines: {node: '>=4'}

  locate-path@6.0.0:
    resolution: {integrity: sha512-iPZK6eYjbxRu3uB4/WZ3EsEIMJFMqAoopl3R+zuq0UjcAm/MO6KCweDgPfP3elTztoKP3KtnVHxTn2NHBSDVUw==}
    engines: {node: '>=10'}

  lodash.includes@4.3.0:
    resolution: {integrity: sha512-W3Bx6mdkRTGtlJISOvVD/lbqjTlPPUDTMnlXZFnVwi9NKJ6tiAk6LVdlhZMm17VZisqhKcgzpO5Wz91PCt5b0w==}

  lodash.isboolean@3.0.3:
    resolution: {integrity: sha512-Bz5mupy2SVbPHURB98VAcw+aHh4vRV5IPNhILUCsOzRmsTmSQ17jIuqopAentWoehktxGd9e/hbIXq980/1QJg==}

  lodash.isinteger@4.0.4:
    resolution: {integrity: sha512-DBwtEWN2caHQ9/imiNeEA5ys1JoRtRfY3d7V9wkqtbycnAmTvRRmbHKDV4a0EYc678/dia0jrte4tjYwVBaZUA==}

  lodash.isnumber@3.0.3:
    resolution: {integrity: sha512-QYqzpfwO3/CWf3XP+Z+tkQsfaLL/EnUlXWVkIk5FUPc4sBdTehEqZONuyRt2P67PXAk+NXmTBcc97zw9t1FQrw==}

  lodash.isplainobject@4.0.6:
    resolution: {integrity: sha512-oSXzaWypCMHkPC3NvBEaPHf0KsA5mvPrOPgQWDsbg8n7orZ290M0BmC/jgRZ4vcJ6DTAhjrsSYgdsW/F+MFOBA==}

  lodash.isstring@4.0.1:
    resolution: {integrity: sha512-0wJxfxH1wgO3GrbuP+dTTk7op+6L41QCXbGINEmD+ny/G/eCqGzxyCsh7159S+mgDDcoarnBw6PC1PS5+wUGgw==}

  lodash.merge@4.6.2:
    resolution: {integrity: sha512-0KpjqXRVvrYyCsX1swR/XTK0va6VQkQM6MNo7PqW77ByjAhoARA8EfrP1N4+KlKj8YS0ZUCtRT/YUuhyYDujIQ==}

  lodash.once@4.1.1:
    resolution: {integrity: sha512-Sb487aTOCr9drQVL8pIxOzVhafOjZN9UU54hiN8PU3uAiSV7lx1yYNpbNmex2PK6dSJoNTSJUUswT651yww3Mg==}

  lodash.truncate@4.4.2:
    resolution: {integrity: sha512-jttmRe7bRse52OsWIMDLaXxWqRAmtIUccAQ3garviCqJjafXOfNMO0yMfNpdD6zbGaTU0P5Nz7e7gAT6cKmJRw==}

  lodash@4.17.21:
    resolution: {integrity: sha512-v2kDEe57lecTulaDIuNTPy3Ry4gLGJ6Z1O3vE1krgXZNrsQ+LFTGHVxVjcXPs17LhbZVGedAJv8XZ1tvj5FvSg==}

  log-symbols@4.1.0:
    resolution: {integrity: sha512-8XPvpAA8uyhfteu8pIvQxpJZ7SYYdpUivZpGy6sFsBuKRY/7rQGavedeB8aK+Zkyq6upMFVL/9AW6vOYzfRyLg==}
    engines: {node: '>=10'}

  log-symbols@6.0.0:
    resolution: {integrity: sha512-i24m8rpwhmPIS4zscNzK6MSEhk0DUWa/8iYQWxhffV8jkI4Phvs3F+quL5xvS0gdQR0FyTCMMH33Y78dDTzzIw==}
    engines: {node: '>=18'}

  lru-cache@10.4.3:
    resolution: {integrity: sha512-JNAzZcXrCt42VGLuYz0zfAzDfAvJWW6AfYlDBQyDV5DClI2m5sAmK+OIO7s59XfsRsWHp02jAJrRadPRGTt6SQ==}

  lru-cache@11.1.0:
    resolution: {integrity: sha512-QIXZUBJUx+2zHUdQujWejBkcD9+cs94tLn0+YL8UrCh+D5sCXZ4c7LaEH48pNwRY3MLDgqUFyhlCyjJPf1WP0A==}
    engines: {node: 20 || >=22}

  lru-cache@6.0.0:
    resolution: {integrity: sha512-Jo6dJ04CmSjuznwJSS3pUeWmd/H0ffTlkXXgwZi+eq1UCmqQwCh+eLsYOYCwY991i2Fah4h1BEMCx4qThGbsiA==}
    engines: {node: '>=10'}

  make-dir@4.0.0:
    resolution: {integrity: sha512-hXdUTZYIVOt1Ex//jAQi+wTZZpUpwBj/0QsOzqegb3rGMMeJiSEu5xLHnYfBrRV4RH2+OCSOO95Is/7x1WJ4bw==}
    engines: {node: '>=10'}

  markdown-it@14.1.0:
    resolution: {integrity: sha512-a54IwgWPaeBCAAsv13YgmALOF1elABB08FxO9i+r4VFk5Vl4pKokRPeX8u5TCgSsPi6ec1otfLjdOpVcgbpshg==}
    hasBin: true

  math-intrinsics@1.1.0:
    resolution: {integrity: sha512-/IXtbwEk5HTPyEwyKX6hGkYXxM9nbj64B+ilVJnC/R6B0pH5G4V3b0pVbL7DBj4tkhBAppbQUlf6F6Xl9LHu1g==}
    engines: {node: '>= 0.4'}

  mdurl@2.0.0:
    resolution: {integrity: sha512-Lf+9+2r+Tdp5wXDXC4PcIBjTDtq4UKjCPMQhKIuzpJNW0b96kVqSwW0bT7FhRSfmAiFYgP+SCRvdrDozfh0U5w==}

  memorystream@0.3.1:
    resolution: {integrity: sha512-S3UwM3yj5mtUSEfP41UZmt/0SCoVYUcU1rkXv+BQ5Ig8ndL4sPoJNBUJERafdPb5jjHJGuMgytgKvKIf58XNBw==}
    engines: {node: '>= 0.10.0'}

  merge2@1.4.1:
    resolution: {integrity: sha512-8q7VEgMJW4J8tcfVPy8g09NcQwZdbwFEqhe/WZkoIzjn/3TGDwtOCYtXGxA3O8tPzpczCCDgv+P2P5y00ZJOOg==}
    engines: {node: '>= 8'}

  micromatch@4.0.8:
    resolution: {integrity: sha512-PXwfBhYu0hBCPw8Dn0E+WDYb7af3dSLVWKi3HGv84IdF4TyFoC0ysxFd0Goxw7nSv4T/PzEJQxsYsEiFCKo2BA==}
    engines: {node: '>=8.6'}

  mime-db@1.52.0:
    resolution: {integrity: sha512-sPU4uV7dYlvtWJxwwxHD0PuihVNiE7TyAbQ5SWxDCB9mUYvOgroQOwYQQOKPJ8CIbE+1ETVlOoK1UC2nU3gYvg==}
    engines: {node: '>= 0.6'}

  mime-types@2.1.35:
    resolution: {integrity: sha512-ZDY+bPm5zTTF+YpCrAU9nK0UgICYPT0QtT1NZWFv4s++TNkcgVaT0g6+4R2uI4MjQjzysHB1zxuWL50hzaeXiw==}
    engines: {node: '>= 0.6'}

  mime@1.6.0:
    resolution: {integrity: sha512-x0Vn8spI+wuJ1O6S7gnbaQg8Pxh4NNHb7KSINmEWKiPE4RKOplvijn+NkmYmmRgP68mc70j2EbeTFRsrswaQeg==}
    engines: {node: '>=4'}
    hasBin: true

  mimic-function@5.0.1:
    resolution: {integrity: sha512-VP79XUPxV2CigYP3jWwAUFSku2aKqBH7uTAapFWCBqutsbmDo96KY5o8uh6U+/YSIn5OxJnXp73beVkpqMIGhA==}
    engines: {node: '>=18'}

  mimic-response@3.1.0:
    resolution: {integrity: sha512-z0yWI+4FDrrweS8Zmt4Ej5HdJmky15+L2e6Wgn3+iK5fWzb6T3fhNFq2+MeTRb064c6Wr4N/wv0DzQTjNzHNGQ==}
    engines: {node: '>=10'}

  minimatch@10.0.1:
    resolution: {integrity: sha512-ethXTt3SGGR+95gudmqJ1eNhRO7eGEGIgYA9vnPatK4/etz2MEVDno5GMCibdMTuBMyElzIlgxMna3K94XDIDQ==}
    engines: {node: 20 || >=22}

  minimatch@3.1.2:
    resolution: {integrity: sha512-J7p63hRiAjw1NDEww1W7i37+ByIrOWO5XQQAzZ3VOcL0PNybwpfmV/N05zFAzwQ9USyEcX6t3UO+K5aqBQOIHw==}

  minimatch@9.0.5:
    resolution: {integrity: sha512-G6T0ZX48xgozx7587koeX9Ys2NYy6Gmv//P89sEte9V9whIapMNF4idKxnW2QtCcLiTWlb/wfCabAtAFWhhBow==}
    engines: {node: '>=16 || 14 >=14.17'}

  minimist@1.2.8:
    resolution: {integrity: sha512-2yyAR8qBkN3YuheJanUpWC5U3bb5osDywNB8RzDVlDwDHbocAJveqqj1u8+SVD7jkWT4yvsHCpWqqWqAxb0zCA==}

  minipass@7.1.2:
    resolution: {integrity: sha512-qOOzS1cBTWYF4BH8fVePDBOO9iptMnGUEZwNc/cMWnTV2nVLZ7VoNWEPHkYczZA0pdoA7dl6e7FL659nX9S2aw==}
    engines: {node: '>=16 || 14 >=14.17'}

  mkdirp-classic@0.5.3:
    resolution: {integrity: sha512-gKLcREMhtuZRwRAfqP3RFW+TK4JqApVBtOIftVgjuABpAtpxhPGaDcfvbhNvD0B8iD1oUr/txX35NjcaY6Ns/A==}

<<<<<<< HEAD
=======
  mocha@10.8.2:
    resolution: {integrity: sha512-VZlYo/WE8t1tstuRmqgeyBgCbJc/lEdopaa+axcKzTBJ+UIdlAB9XnmvTCAH4pwR4ElNInaedhEBmZD8iCSVEg==}
    engines: {node: '>= 14.0.0'}
    hasBin: true

>>>>>>> 3a2c6731
  mocha@11.5.0:
    resolution: {integrity: sha512-VKDjhy6LMTKm0WgNEdlY77YVsD49LZnPSXJAaPNL9NRYQADxvORsyG1DIQY6v53BKTnlNbEE2MbVCDbnxr4K3w==}
    engines: {node: ^18.18.0 || ^20.9.0 || >=21.1.0}
    hasBin: true

  ms@2.1.3:
    resolution: {integrity: sha512-6FlzubTLZG3J2a/NVCAleEhjzq5oxgHyaCU9yYXvcLsvoVaHJq/s5xXI6/XXP6tz7R9xAOtHnSO/tXtF3WRTlA==}

  mute-stream@0.0.8:
    resolution: {integrity: sha512-nnbWWOkoWyUsTjKrhgD0dcz22mdkSnpYqbEjIm2nhwhuxlSkpywJmBo8h0ZqJdkp73mb90SssHkN4rsRaBAfAA==}

  napi-build-utils@2.0.0:
    resolution: {integrity: sha512-GEbrYkbfF7MoNaoh2iGG84Mnf/WZfB0GdGEsM8wz7Expx/LlWf5U8t9nvJKXSp3qr5IsEbK04cBGhol/KwOsWA==}

  natural-compare@1.4.0:
    resolution: {integrity: sha512-OWND8ei3VtNC9h7V60qff3SVobHr996CTwgxubgyQYEpg290h9J0buyECNNJexkFm5sOajh5G116RYA1c8ZMSw==}

  nice-try@1.0.5:
    resolution: {integrity: sha512-1nh45deeb5olNY7eX82BkPO7SSxR5SSYJiPTrTdFUVYwAl8CKMA5N9PjTYkHiRjisVcxcQ1HXdLhx2qxxJzLNQ==}

  node-abi@3.75.0:
    resolution: {integrity: sha512-OhYaY5sDsIka7H7AtijtI9jwGYLyl29eQn/W623DiN/MIv5sUqc4g7BIDThX+gb7di9f6xK02nkp8sdfFWZLTg==}
    engines: {node: '>=10'}

  node-addon-api@4.3.0:
    resolution: {integrity: sha512-73sE9+3UaLYYFmDsFZnqCInzPyh3MqIwZO9cw58yIqAZhONrrabrYyYe3TuIqtIiOuTXVhsGau8hcrhhwSsDIQ==}

  node-sarif-builder@2.0.3:
    resolution: {integrity: sha512-Pzr3rol8fvhG/oJjIq2NTVB0vmdNNlz22FENhhPojYRZ4/ee08CfK4YuKmuL54V9MLhI1kpzxfOJ/63LzmZzDg==}
    engines: {node: '>=14'}

  normalize-package-data@2.5.0:
    resolution: {integrity: sha512-/5CMN3T0R4XTj4DcGaexo+roZSdSFW/0AOOTROrjxzCG1wrWXEsGbRKevjlIL+ZDE4sZlJr5ED4YW0yqmkK+eA==}

  normalize-package-data@6.0.2:
    resolution: {integrity: sha512-V6gygoYb/5EmNI+MEGrWkC+e6+Rr7mTmfHrxDbLzxQogBkgzo76rkok0Am6thgSF7Mv2nLOajAJj5vDJZEFn7g==}
    engines: {node: ^16.14.0 || >=18.0.0}

  normalize-path@3.0.0:
    resolution: {integrity: sha512-6eZs5Ls3WtCisHWp9S2GUy8dqkpGi4BVSz3GaqiE6ezub0512ESztXUwUB6C6IKbQkY2Pnb/mD4WYojCRwcwLA==}
    engines: {node: '>=0.10.0'}

  npm-run-all@4.1.5:
    resolution: {integrity: sha512-Oo82gJDAVcaMdi3nuoKFavkIHBRVqQ1qvMb+9LHk/cF4P6B2m8aP04hGf7oL6wZ9BuGwX1onlLhpuoofSyoQDQ==}
    engines: {node: '>= 4'}
    hasBin: true

  nth-check@2.1.1:
    resolution: {integrity: sha512-lqjrjmaOoAnWfMmBPL+XNnynZh2+swxiX3WUE0s4yEHI6m+AwrK2UZOimIRl3X/4QctVqS8AiZjFqyOGrMXb/w==}

  object-inspect@1.13.4:
    resolution: {integrity: sha512-W67iLl4J2EXEGTbfeHCffrjDfitvLANg0UlX3wFUUSTx92KXRFegMHUVgSqE+wvhAbi4WqjGg9czysTV2Epbew==}
    engines: {node: '>= 0.4'}

  object-keys@1.1.1:
    resolution: {integrity: sha512-NuAESUOUMrlIXOfHKzD6bpPu3tYt3xvjNdRIQ+FeT0lNb4K8WR70CaDxhuNguS2XG+GjkyMwOzsN5ZktImfhLA==}
    engines: {node: '>= 0.4'}

  object.assign@4.1.7:
    resolution: {integrity: sha512-nK28WOo+QIjBkDduTINE4JkF/UJJKyf2EJxvJKfblDpyg0Q+pkOHNTL0Qwy6NP6FhE/EnzV73BxxqcJaXY9anw==}
    engines: {node: '>= 0.4'}

  once@1.4.0:
    resolution: {integrity: sha512-lNaJgI+2Q5URQBkccEKHTQOPaXdUxnZZElQTZY0MFUAuaEqe1E+Nyvgdz/aIyNi6Z9MzO5dv1H8n58/GELp3+w==}

  onetime@7.0.0:
    resolution: {integrity: sha512-VXJjc87FScF88uafS3JllDgvAm+c/Slfz06lorj2uAY34rlUu0Nt+v8wreiImcrgAjjIHp1rXpTDlLOGw29WwQ==}
    engines: {node: '>=18'}

  open@10.1.2:
    resolution: {integrity: sha512-cxN6aIDPz6rm8hbebcP7vrQNhvRcveZoJU72Y7vskh4oIm+BZwBECnx5nTmrlres1Qapvx27Qo1Auukpf8PKXw==}
    engines: {node: '>=18'}

  optionator@0.9.4:
    resolution: {integrity: sha512-6IpQ7mKUxRcZNLIObR0hz7lxsapSSIYNZJwXPGeF0mTVqGKFIXj1DQcMoT22S3ROcLyY/rz0PWaWZ9ayWmad9g==}
    engines: {node: '>= 0.8.0'}

  ora@8.2.0:
    resolution: {integrity: sha512-weP+BZ8MVNnlCm8c0Qdc1WSWq4Qn7I+9CJGm7Qali6g44e/PUzbjNqJX5NJ9ljlNMosfJvg1fKEGILklK9cwnw==}
    engines: {node: '>=18'}

  own-keys@1.0.1:
    resolution: {integrity: sha512-qFOyK5PjiWZd+QQIh+1jhdb9LpxTF0qs7Pm8o5QHYZ0M3vKqSqzsZaEB6oWlxZ+q2sJBMI/Ktgd2N5ZwQoRHfg==}
    engines: {node: '>= 0.4'}

  p-limit@3.1.0:
    resolution: {integrity: sha512-TYOanM3wGwNGsZN2cVTYPArw454xnXj5qmWF1bEoAc4+cU/ol7GVh7odevjp1FNHduHc3KZMcFduxU5Xc6uJRQ==}
    engines: {node: '>=10'}

  p-locate@5.0.0:
    resolution: {integrity: sha512-LaNjtRWUBY++zB5nE/NwcaoMylSPk+S+ZHNB1TzdbMJMny6dynpAGt7X/tl/QYq3TIeE6nxHppbo2LGymrG5Pw==}
    engines: {node: '>=10'}

  p-map@4.0.0:
    resolution: {integrity: sha512-/bjOqmgETBYB5BoEeGVea8dmvHb2m9GLy1E9W43yeyfP6QQCZGFNa+XRceJEuDB6zqr+gKpIAmlLebMpykw/MQ==}
    engines: {node: '>=10'}

  package-json-from-dist@1.0.1:
    resolution: {integrity: sha512-UEZIS3/by4OC8vL3P2dTXRETpebLI2NiI5vIrjaD/5UtrkFX/tNbwjTSRAGC/+7CAo2pIcBaRgWmcBBHcsaCIw==}

  pako@1.0.11:
    resolution: {integrity: sha512-4hLB8Py4zZce5s4yd9XzopqwVv/yGNhV1Bl8NTmCq1763HeK2+EwVTv+leGeL13Dnh2wfbqowVPXCIO0z4taYw==}

  parent-module@1.0.1:
    resolution: {integrity: sha512-GQ2EWRpQV8/o+Aw8YqtfZZPfNRWZYkbidE9k5rpl/hC3vtHHBfGm2Ifi6qWV+coDGkrUKZAxE3Lot5kcsRlh+g==}
    engines: {node: '>=6'}

  parse-json@4.0.0:
    resolution: {integrity: sha512-aOIos8bujGN93/8Ox/jPLh7RwVnPEysynVFE+fQZyg6jKELEHwzgKdLRFHUgXJL6kylijVSBC4BvN9OmsB48Rw==}
    engines: {node: '>=4'}

  parse-json@7.1.1:
    resolution: {integrity: sha512-SgOTCX/EZXtZxBE5eJ97P4yGM5n37BwRU+YMsH4vNzFqJV/oWFXXCmwFlgWUM4PrakybVOueJJ6pwHqSVhTFDw==}
    engines: {node: '>=16'}

  parse-semver@1.1.1:
    resolution: {integrity: sha512-Eg1OuNntBMH0ojvEKSrvDSnwLmvVuUOSdylH/pSCPNMIspLlweJyIWXCE+k/5hm3cj/EBUYwmWkjhBALNP4LXQ==}

  parse5-htmlparser2-tree-adapter@7.1.0:
    resolution: {integrity: sha512-ruw5xyKs6lrpo9x9rCZqZZnIUntICjQAd0Wsmp396Ul9lN/h+ifgVV1x1gZHi8euej6wTfpqX8j+BFQxF0NS/g==}

  parse5-parser-stream@7.1.2:
    resolution: {integrity: sha512-JyeQc9iwFLn5TbvvqACIF/VXG6abODeB3Fwmv/TGdLk2LfbWkaySGY72at4+Ty7EkPZj854u4CrICqNk2qIbow==}

  parse5@7.3.0:
    resolution: {integrity: sha512-IInvU7fabl34qmi9gY8XOVxhYyMyuH2xUNpb2q8/Y+7552KlejkRvqvD19nMoUW/uQGGbqNpA6Tufu5FL5BZgw==}

  path-exists@4.0.0:
    resolution: {integrity: sha512-ak9Qy5Q7jYb2Wwcey5Fpvg2KoAc/ZIhLSLOSBmRmygPsGwkVVt0fZa0qrtMz+m6tJTAHfZQ8FnmB4MG4LWy7/w==}
    engines: {node: '>=8'}

  path-is-absolute@1.0.1:
    resolution: {integrity: sha512-AVbw3UJ2e9bq64vSaS9Am0fje1Pa8pbGqTTsmXfaIiMpnr5DlDhfJOuLj9Sf95ZPVDAUerDfEk88MPmPe7UCQg==}
    engines: {node: '>=0.10.0'}

  path-key@2.0.1:
    resolution: {integrity: sha512-fEHGKCSmUSDPv4uoj8AlD+joPlq3peND+HRYyxFz4KPw4z926S/b8rIuFs2FYJg3BwsxJf6A9/3eIdLaYC+9Dw==}
    engines: {node: '>=4'}

  path-key@3.1.1:
    resolution: {integrity: sha512-ojmeN0qd+y0jszEtoY48r0Peq5dwMEkIlCOu6Q5f41lfkswXuKtYrhgoTpLnyIcHm24Uhqx+5Tqm2InSwLhE6Q==}
    engines: {node: '>=8'}

  path-parse@1.0.7:
    resolution: {integrity: sha512-LDJzPVEEEPR+y48z93A0Ed0yXb8pAByGWo/k5YYdYgpY2/2EsOsksJrq7lOHxryrVOn1ejG6oAp8ahvOIQD8sw==}

  path-scurry@1.11.1:
    resolution: {integrity: sha512-Xa4Nw17FS9ApQFJ9umLiJS4orGjm7ZzwUrwamcGQuHSzDyth9boKDaycYdDcZDuqYATXw4HFXgaqWTctW/v1HA==}
    engines: {node: '>=16 || 14 >=14.18'}

  path-scurry@2.0.0:
    resolution: {integrity: sha512-ypGJsmGtdXUOeM5u93TyeIEfEhM6s+ljAhrk5vAvSx8uyY/02OvrZnA0YNGUrPXfpJMgI1ODd3nwz8Npx4O4cg==}
    engines: {node: 20 || >=22}

  path-type@3.0.0:
    resolution: {integrity: sha512-T2ZUsdZFHgA3u4e5PfPbjd7HDDpxPnQb5jN0SrDsjNSuVXHJqtwTnWqG0B1jZrgmJ/7lj1EmVIByWt1gxGkWvg==}
    engines: {node: '>=4'}

  path-type@6.0.0:
    resolution: {integrity: sha512-Vj7sf++t5pBD637NSfkxpHSMfWaeig5+DKWLhcqIYx6mWQz5hdJTGDVMQiJcw1ZYkhs7AazKDGpRVji1LJCZUQ==}
    engines: {node: '>=18'}

  pend@1.2.0:
    resolution: {integrity: sha512-F3asv42UuXchdzt+xXqfW1OGlVBe+mxa2mqI0pg5yAHZPvFmY3Y6drSf/GQ1A86WgWEN9Kzh/WrgKa6iGcHXLg==}

  picocolors@1.1.1:
    resolution: {integrity: sha512-xceH2snhtb5M9liqDsmEw56le376mTZkEX/jEb/RxNFyegNul7eNslCXP9FDj/Lcu0X8KEyMceP2ntpaHrDEVA==}

  picomatch@2.3.1:
    resolution: {integrity: sha512-JU3teHTNjmE2VCGFzuY8EXzCDVwEqB2a8fsIvwaStHhAWJEeVd1o1QD80CU6+ZdEXXSLbSsuLwJjkCBWqRQUVA==}
    engines: {node: '>=8.6'}

  pidtree@0.3.1:
    resolution: {integrity: sha512-qQbW94hLHEqCg7nhby4yRC7G2+jYHY4Rguc2bjw7Uug4GIJuu1tvf2uHaZv5Q8zdt+WKJ6qK1FOI6amaWUo5FA==}
    engines: {node: '>=0.10'}
    hasBin: true

  pify@3.0.0:
    resolution: {integrity: sha512-C3FsVNH1udSEX48gGX1xfvwTWfsYWj5U+8/uK15BGzIGrKoUpghX8hWZwa/OFnakBiiVNmBvemTJR5mcy7iPcg==}
    engines: {node: '>=4'}

  pluralize@2.0.0:
    resolution: {integrity: sha512-TqNZzQCD4S42De9IfnnBvILN7HAW7riLqsCyp8lgjXeysyPlX5HhqKAcJHHHb9XskE4/a+7VGC9zzx8Ls0jOAw==}

  pluralize@8.0.0:
    resolution: {integrity: sha512-Nc3IT5yHzflTfbjgqWcCPpo7DaKy4FnpB0l/zCAW0Tc7jxAiuqSxHasntB3D7887LSrA93kDJ9IXovxJYxyLCA==}
    engines: {node: '>=4'}

  possible-typed-array-names@1.1.0:
    resolution: {integrity: sha512-/+5VFTchJDoVj3bhoqi6UeymcD00DAwb1nJwamzPvHEszJ4FpF6SNNbUbOS8yI56qHzdV8eK0qEfOSiodkTdxg==}
    engines: {node: '>= 0.4'}

  prebuild-install@7.1.3:
    resolution: {integrity: sha512-8Mf2cbV7x1cXPUILADGI3wuhfqWvtiLA1iclTDbFRZkgRQS0NqsPZphna9V+HyTEadheuPmjaJMsbzKQFOzLug==}
    engines: {node: '>=10'}
    hasBin: true

  prelude-ls@1.2.1:
    resolution: {integrity: sha512-vkcDPrRZo1QZLbn5RLGPpg/WmIQ65qoWWhcGKf/b5eplkkarX0m9z8ppCat4mlOqUsWpyNuYgO3VRyrYHSzX5g==}
    engines: {node: '>= 0.8.0'}

  process-nextick-args@2.0.1:
    resolution: {integrity: sha512-3ouUOpQhtgrbOa17J7+uxOTpITYWaGP7/AhoR3+A+/1e9skrzelGi/dXzEYyvbxubEF6Wn2ypscTKiKJFFn1ag==}

  pump@3.0.2:
    resolution: {integrity: sha512-tUPXtzlGM8FE3P0ZL6DVs/3P58k9nk8/jZeQCurTJylQA8qFYzHFfhBJkuqyE0FifOsQ0uKWekiZ5g8wtr28cw==}

  punycode.js@2.3.1:
    resolution: {integrity: sha512-uxFIHU0YlHYhDQtV4R9J6a52SLx28BCjT+4ieh7IGbgwVJWO+km431c4yRlREUAsAmt/uMjQUyQHNEPf0M39CA==}
    engines: {node: '>=6'}

  punycode@2.3.1:
    resolution: {integrity: sha512-vYt7UD1U9Wg6138shLtLOvdAu+8DsC/ilFtEVHcH+wydcSpNE20AfSOduf6MkRFahL5FY7X1oU7nKVZFtfq8Fg==}
    engines: {node: '>=6'}

  qs@6.14.0:
    resolution: {integrity: sha512-YWWTjgABSKcvs/nWBi9PycY/JiPJqOD4JA6o9Sej2AtvSGarXxKC3OQSk4pAarbdQlKAh5D4FCQkJNkW+GAn3w==}
    engines: {node: '>=0.6'}

  queue-microtask@1.2.3:
    resolution: {integrity: sha512-NuaNSa6flKT5JaSYQzJok04JzTL1CA6aGhv5rfLW3PgqA+M2ChpZQnAC8h8i4ZFkBS8X5RqkDBHA7r4hej3K9A==}

  randombytes@2.1.0:
    resolution: {integrity: sha512-vYl3iOX+4CKUWuxGi9Ukhie6fsqXqS9FE2Zaic4tNFD2N2QQaXOMFbuKK4QmDHC0JO6B1Zp41J0LpT0oR68amQ==}

  rc-config-loader@4.1.3:
    resolution: {integrity: sha512-kD7FqML7l800i6pS6pvLyIE2ncbk9Du8Q0gp/4hMPhJU6ZxApkoLcGD8ZeqgiAlfwZ6BlETq6qqe+12DUL207w==}

  rc@1.2.8:
    resolution: {integrity: sha512-y3bGgqKj3QBdxLbLkomlohkvsA8gdAiUQlSBJnBhfn+BPxg4bc62d8TcBW15wavDfgexCgccckhcZvywyQYPOw==}
    hasBin: true

  read-pkg@3.0.0:
    resolution: {integrity: sha512-BLq/cCO9two+lBgiTYNqD6GdtK8s4NpaWrl6/rCO9w0TUS8oJl7cmToOZfRYllKTISY6nt1U7jQ53brmKqY6BA==}
    engines: {node: '>=4'}

  read-pkg@8.1.0:
    resolution: {integrity: sha512-PORM8AgzXeskHO/WEv312k9U03B8K9JSiWF/8N9sUuFjBa+9SF2u6K7VClzXwDXab51jCd8Nd36CNM+zR97ScQ==}
    engines: {node: '>=16'}

  read@1.0.7:
    resolution: {integrity: sha512-rSOKNYUmaxy0om1BNjMN4ezNT6VKK+2xF4GBhc81mkH7L60i6dp8qPYrkndNLT3QPphoII3maL9PVC9XmhHwVQ==}
    engines: {node: '>=0.8'}

  readable-stream@2.3.8:
    resolution: {integrity: sha512-8p0AUk4XODgIewSi0l8Epjs+EVnWiK7NoDIEGU0HhE7+ZyY8D1IMY7odu5lRrFXGg71L15KG8QrPmum45RTtdA==}

  readable-stream@3.6.2:
    resolution: {integrity: sha512-9u/sniCrY3D5WdsERHzHE4G2YCXqoG5FTHUiCC4SIbr6XcLZBY05ya9EKjYek9O5xOAwjGq+1JdGBAS7Q9ScoA==}
    engines: {node: '>= 6'}

  readdirp@3.6.0:
    resolution: {integrity: sha512-hOS089on8RduqdbhvQ5Z37A0ESjsqz6qnRcffsMU3495FuTdqSm+7bhJ29JvIOsBDEEnan5DPu9t3To9VRlMzA==}
    engines: {node: '>=8.10.0'}

  readdirp@4.1.2:
    resolution: {integrity: sha512-GDhwkLfywWL2s6vEjyhri+eXmfH6j1L7JE27WhqLeYzoh/A3DBaYGEj2H/HFZCn/kMfim73FXxEJTw06WtxQwg==}
    engines: {node: '>= 14.18.0'}

  reflect.getprototypeof@1.0.10:
    resolution: {integrity: sha512-00o4I+DVrefhv+nX0ulyi3biSHCPDe+yLv5o/p6d/UVlirijB8E16FtfwSAi4g3tcqrQ4lRAqQSoFEZJehYEcw==}
    engines: {node: '>= 0.4'}

  regexp.prototype.flags@1.5.4:
    resolution: {integrity: sha512-dYqgNSZbDwkaJ2ceRd9ojCGjBq+mOm9LmtXnAnEGyHhN/5R7iDW2TRw3h+o/jCFxus3P2LfWIIiwowAjANm7IA==}
    engines: {node: '>= 0.4'}

  require-directory@2.1.1:
    resolution: {integrity: sha512-fGxEI7+wsG9xrvdjsrlmL22OMTTiHRwAMroiEeMgq8gzoLC/PQr7RsRDSTLUg/bZAZtF+TVIkHc6/4RIKrui+Q==}
    engines: {node: '>=0.10.0'}

  require-from-string@2.0.2:
    resolution: {integrity: sha512-Xf0nWe6RseziFMu+Ap9biiUbmplq6S9/p+7w7YXP/JBHhrUDDUhwa+vANyubuqfZWTveU//DYVGsDG7RKL/vEw==}
    engines: {node: '>=0.10.0'}

  resolve-from@4.0.0:
    resolution: {integrity: sha512-pb/MYmXstAkysRFx8piNI1tGFNQIFA3vkE3Gq4EuA1dF6gHp/+vgZqsCGJapvy8N3Q+4o7FwvquPJcnZ7RYy4g==}
    engines: {node: '>=4'}

  resolve@1.22.10:
    resolution: {integrity: sha512-NPRy+/ncIMeDlTAsuqwKIiferiawhefFJtkNSW0qZJEqMEb+qBt/77B/jGeeek+F0uOeN05CDa6HXbbIgtVX4w==}
    engines: {node: '>= 0.4'}
    hasBin: true

  restore-cursor@5.1.0:
    resolution: {integrity: sha512-oMA2dcrw6u0YfxJQXm342bFKX/E4sG9rbTzO9ptUcR/e8A33cHuvStiYOwH7fszkZlZ1z/ta9AAoPk2F4qIOHA==}
    engines: {node: '>=18'}

  reusify@1.1.0:
    resolution: {integrity: sha512-g6QUff04oZpHs0eG5p83rFLhHeV00ug/Yf9nZM6fLeUrPguBTkTQOdpAWWspMh55TZfVQDPaN3NQJfbVRAxdIw==}
    engines: {iojs: '>=1.0.0', node: '>=0.10.0'}

  run-applescript@7.0.0:
    resolution: {integrity: sha512-9by4Ij99JUr/MCFBUkDKLWK3G9HVXmabKz9U5MlIAIuvuzkiOicRYs8XJLxX+xahD+mLiiCYDqF9dKAgtzKP1A==}
    engines: {node: '>=18'}

  run-parallel@1.2.0:
    resolution: {integrity: sha512-5l4VyZR86LZ/lDxZTR6jqL8AFE2S0IFLMP26AbjsLVADxHdhB/c0GUsH+y39UfCi3dzz8OlQuPmnaJOMoDHQBA==}

  safe-array-concat@1.1.3:
    resolution: {integrity: sha512-AURm5f0jYEOydBj7VQlVvDrjeFgthDdEF5H1dP+6mNpoXOMo1quQqJ4wvJDyRZ9+pO3kGWoOdmV08cSv2aJV6Q==}
    engines: {node: '>=0.4'}

  safe-buffer@5.1.2:
    resolution: {integrity: sha512-Gd2UZBJDkXlY7GbJxfsE8/nvKkUEU1G38c1siN6QP6a9PT9MmHB8GnpscSmMJSoF8LOIrt8ud/wPtojys4G6+g==}

  safe-buffer@5.2.1:
    resolution: {integrity: sha512-rp3So07KcdmmKbGvgaNxQSJr7bGVSVk5S9Eq1F+ppbRo70+YeaDxkw5Dd8NPN+GD6bjnYm2VuPuCXmpuYvmCXQ==}

  safe-push-apply@1.0.0:
    resolution: {integrity: sha512-iKE9w/Z7xCzUMIZqdBsp6pEQvwuEebH4vdpjcDWnyzaI6yl6O9FHvVpmGelvEHNsoY6wGblkxR6Zty/h00WiSA==}
    engines: {node: '>= 0.4'}

  safe-regex-test@1.1.0:
    resolution: {integrity: sha512-x/+Cz4YrimQxQccJf5mKEbIa1NzeCRNI5Ecl/ekmlYaampdNLPalVyIcCZNNH3MvmqBugV5TMYZXv0ljslUlaw==}
    engines: {node: '>= 0.4'}

  safer-buffer@2.1.2:
    resolution: {integrity: sha512-YZo3K82SD7Riyi0E1EQPojLz7kpepnSQI9IyPbHHg1XXXevb5dJI7tpyN2ADxGcQbHG7vcyRHk0cbwqcQriUtg==}

  sax@1.4.1:
    resolution: {integrity: sha512-+aWOz7yVScEGoKNd4PA10LZ8sk0A/z5+nXQG5giUO5rprX9jgYsTdov9qCchZiPIZezbZH+jRut8nPodFAX4Jg==}

  secretlint@9.3.2:
    resolution: {integrity: sha512-IuFrtWMGeVFSWpuhn1T6JC0mgfwD9rbFNZG1aWtpkBKOUCbcKZ+RoJcJjdJ0DXv8oa9vRg/+DZUl6Q6omZdPQQ==}
    engines: {node: ^14.13.1 || >=16.0.0}
    hasBin: true

  semver@5.7.2:
    resolution: {integrity: sha512-cBznnQ9KjJqU67B52RMC65CMarK2600WFnbkcaiwWq3xy/5haFJlshgnpjovMVJ+Hff49d8GEn0b87C5pDQ10g==}
    hasBin: true

  semver@7.7.2:
    resolution: {integrity: sha512-RF0Fw+rO5AMf9MAyaRXI4AV0Ulj5lMHqVxxdSgiVbixSCXoEmmX/jk0CuJw4+3SqroYO9VoUh+HcuJivvtJemA==}
    engines: {node: '>=10'}
    hasBin: true

  serialize-javascript@6.0.2:
    resolution: {integrity: sha512-Saa1xPByTTq2gdeFZYLLo+RFE35NHZkAbqZeWNd3BpzppeVisAqpDjcp8dyf6uIvEqJRd46jemmyA4iFIeVk8g==}

  set-function-length@1.2.2:
    resolution: {integrity: sha512-pgRc4hJ4/sNjWCSS9AmnS40x3bNMDTknHgL5UaMBTMyJnU90EgWh1Rz+MC9eFu4BuN/UwZjKQuY/1v3rM7HMfg==}
    engines: {node: '>= 0.4'}

  set-function-name@2.0.2:
    resolution: {integrity: sha512-7PGFlmtwsEADb0WYyvCMa1t+yke6daIG4Wirafur5kcf+MhUnPms1UeR0CKQdTZD81yESwMHbtn+TR+dMviakQ==}
    engines: {node: '>= 0.4'}

  set-proto@1.0.0:
    resolution: {integrity: sha512-RJRdvCo6IAnPdsvP/7m6bsQqNnn1FCBX5ZNtFL98MmFF/4xAIJTIg1YbHW5DC2W5SKZanrC6i4HsJqlajw/dZw==}
    engines: {node: '>= 0.4'}

  setimmediate@1.0.5:
    resolution: {integrity: sha512-MATJdZp8sLqDl/68LfQmbP8zKPLQNV6BIZoIgrscFDQ+RsvK/BxeDQOgyxKKoh0y/8h3BqVFnCqQ/gd+reiIXA==}

  shebang-command@1.2.0:
    resolution: {integrity: sha512-EV3L1+UQWGor21OmnvojK36mhg+TyIKDh3iFBKBohr5xeXIhNBcx8oWdgkTEEQ+BEFFYdLRuqMfd5L84N1V5Vg==}
    engines: {node: '>=0.10.0'}

  shebang-command@2.0.0:
    resolution: {integrity: sha512-kHxr2zZpYtdmrN1qDjrrX/Z1rR1kG8Dx+gkpK1G4eXmvXswmcE1hTWBWYUzlraYw1/yZp6YuDY77YtvbN0dmDA==}
    engines: {node: '>=8'}

  shebang-regex@1.0.0:
    resolution: {integrity: sha512-wpoSFAxys6b2a2wHZ1XpDSgD7N9iVjg29Ph9uV/uaP9Ex/KXlkTZTeddxDPSYQpgvzKLGJke2UU0AzoGCjNIvQ==}
    engines: {node: '>=0.10.0'}

  shebang-regex@3.0.0:
    resolution: {integrity: sha512-7++dFhtcx3353uBaq8DDR4NuxBetBzC7ZQOhmTQInHEd6bSrXdiEyzCvG07Z44UYdLShWUyXt5M/yhz8ekcb1A==}
    engines: {node: '>=8'}

  shell-quote@1.8.3:
    resolution: {integrity: sha512-ObmnIF4hXNg1BqhnHmgbDETF8dLPCggZWBjkQfhZpbszZnYur5DUljTcCHii5LC3J5E0yeO/1LIMyH+UvHQgyw==}
    engines: {node: '>= 0.4'}

  side-channel-list@1.0.0:
    resolution: {integrity: sha512-FCLHtRD/gnpCiCHEiJLOwdmFP+wzCmDEkc9y7NsYxeF4u7Btsn1ZuwgwJGxImImHicJArLP4R0yX4c2KCrMrTA==}
    engines: {node: '>= 0.4'}

  side-channel-map@1.0.1:
    resolution: {integrity: sha512-VCjCNfgMsby3tTdo02nbjtM/ewra6jPHmpThenkTYh8pG9ucZ/1P8So4u4FGBek/BjpOVsDCMoLA/iuBKIFXRA==}
    engines: {node: '>= 0.4'}

  side-channel-weakmap@1.0.2:
    resolution: {integrity: sha512-WPS/HvHQTYnHisLo9McqBHOJk2FkHO/tlpvldyrnem4aeQp4hai3gythswg6p01oSoTl58rcpiFAjF2br2Ak2A==}
    engines: {node: '>= 0.4'}

  side-channel@1.1.0:
    resolution: {integrity: sha512-ZX99e6tRweoUXqR+VBrslhda51Nh5MTQwou5tnUDgbtyM0dBgmhEDtWGP/xbKn6hqfPRHujUNwz5fy/wbbhnpw==}
    engines: {node: '>= 0.4'}

  signal-exit@4.1.0:
    resolution: {integrity: sha512-bzyZ1e88w9O1iNJbKnOlvYTrWPDl46O1bG0D3XInv+9tkPrxrN8jUUTiFlDkkmKWgn1M6CfIA13SuGqOa9Korw==}
    engines: {node: '>=14'}

  simple-concat@1.0.1:
    resolution: {integrity: sha512-cSFtAPtRhljv69IK0hTVZQ+OfE9nePi/rtJmw5UjHeVyVroEqJXP1sFztKUy1qU+xvz3u/sfYJLa947b7nAN2Q==}

  simple-get@4.0.1:
    resolution: {integrity: sha512-brv7p5WgH0jmQJr1ZDDfKDOSeWWg+OVypG99A/5vYGPqJ6pxiaHLy8nxtFjBA7oMa01ebA9gfh1uMCFqOuXxvA==}

  slash@5.1.0:
    resolution: {integrity: sha512-ZA6oR3T/pEyuqwMgAKT0/hAv8oAXckzbkmR0UkUosQ+Mc4RxGoJkRmwHgHufaenlyAgE1Mxgpdcrf75y6XcnDg==}
    engines: {node: '>=14.16'}

  slice-ansi@4.0.0:
    resolution: {integrity: sha512-qMCMfhY040cVHT43K9BFygqYbUPFZKHOg7K73mtTWJRb8pyP3fzf4Ixd5SzdEJQ6MRUg/WBnOLxghZtKKurENQ==}
    engines: {node: '>=10'}

  spdx-correct@3.2.0:
    resolution: {integrity: sha512-kN9dJbvnySHULIluDHy32WHRUu3Og7B9sbY7tsFLctQkIqnMh3hErYgdMjTYuqmcXX+lK5T1lnUt3G7zNswmZA==}

  spdx-exceptions@2.5.0:
    resolution: {integrity: sha512-PiU42r+xO4UbUS1buo3LPJkjlO7430Xn5SVAhdpzzsPHsjbYVflnnFdATgabnLude+Cqu25p6N+g2lw/PFsa4w==}

  spdx-expression-parse@3.0.1:
    resolution: {integrity: sha512-cbqHunsQWnJNE6KhVSMsMeH5H/L9EpymbzqTQ3uLwNCLZ1Q481oWaofqH7nO6V07xlXwY6PhQdQ2IedWx/ZK4Q==}

  spdx-license-ids@3.0.21:
    resolution: {integrity: sha512-Bvg/8F5XephndSK3JffaRqdT+gyhfqIPwDHpX80tJrF8QQRYMo8sNMeaZ2Dp5+jhwKnUmIOyFFQfHRkjJm5nXg==}

  sprintf-js@1.0.3:
    resolution: {integrity: sha512-D9cPgkvLlV3t3IzL0D0YLvGA9Ahk4PcvVwUbN0dSGr1aP0Nrt4AEnTUbuGvquEC0mA64Gqt1fzirlRs5ibXx8g==}

  stdin-discarder@0.2.2:
    resolution: {integrity: sha512-UhDfHmA92YAlNnCfhmq0VeNL5bDbiZGg7sZ2IvPsXubGkiNa9EC+tUTsjBRsYUAz87btI6/1wf4XoVvQ3uRnmQ==}
    engines: {node: '>=18'}

  stop-iteration-iterator@1.1.0:
    resolution: {integrity: sha512-eLoXW/DHyl62zxY4SCaIgnRhuMr6ri4juEYARS8E6sCEqzKpOiE521Ucofdx+KnDZl5xmvGYaaKCk5FEOxJCoQ==}
    engines: {node: '>= 0.4'}

  string-width@4.2.3:
    resolution: {integrity: sha512-wKyQRQpjJ0sIp62ErSZdGsjMJWsap5oRNihHhu6G7JVO/9jIB6UyevL+tXuOqrng8j/cxKTWyWUwvSTriiZz/g==}
    engines: {node: '>=8'}

  string-width@5.1.2:
    resolution: {integrity: sha512-HnLOCR3vjcY8beoNLtcjZ5/nxn2afmME6lhrDrebokqMap+XbeW8n9TXpPDOqdGK5qcI3oT0GKTW6wC7EMiVqA==}
    engines: {node: '>=12'}

  string-width@7.2.0:
    resolution: {integrity: sha512-tsaTIkKW9b4N+AEj+SVA+WhJzV7/zMhcSu78mLKWSk7cXMOSHsBKFWUs0fWwq8QyK3MgJBQRX6Gbi4kYbdvGkQ==}
    engines: {node: '>=18'}

  string.prototype.padend@3.1.6:
    resolution: {integrity: sha512-XZpspuSB7vJWhvJc9DLSlrXl1mcA2BdoY5jjnS135ydXqLoqhs96JjDtCkjJEQHvfqZIp9hBuBMgI589peyx9Q==}
    engines: {node: '>= 0.4'}

  string.prototype.trim@1.2.10:
    resolution: {integrity: sha512-Rs66F0P/1kedk5lyYyH9uBzuiI/kNRmwJAR9quK6VOtIpZ2G+hMZd+HQbbv25MgCA6gEffoMZYxlTod4WcdrKA==}
    engines: {node: '>= 0.4'}

  string.prototype.trimend@1.0.9:
    resolution: {integrity: sha512-G7Ok5C6E/j4SGfyLCloXTrngQIQU3PWtXGst3yM7Bea9FRURf1S42ZHlZZtsNque2FN2PoUhfZXYLNWwEr4dLQ==}
    engines: {node: '>= 0.4'}

  string.prototype.trimstart@1.0.8:
    resolution: {integrity: sha512-UXSH262CSZY1tfu3G3Secr6uGLCFVPMhIqHjlgCUtCCcgihYc/xKs9djMTMUOb2j1mVSeU8EU6NWc/iQKU6Gfg==}
    engines: {node: '>= 0.4'}

  string_decoder@1.1.1:
    resolution: {integrity: sha512-n/ShnvDi6FHbbVfviro+WojiFzv+s8MPMHBczVePfUpDJLwoLT0ht1l4YwBCbi8pJAveEEdnkHyPyTP/mzRfwg==}

  string_decoder@1.3.0:
    resolution: {integrity: sha512-hkRX8U1WjJFd8LsDJ2yQ/wWWxaopEsABU1XfkM8A+j0+85JAGppt16cr1Whg6KIbb4okU6Mql6BOj+uup/wKeA==}

  strip-ansi@6.0.1:
    resolution: {integrity: sha512-Y38VPSHcqkFrCpFnQ9vuSXmquuv5oXOKpGeT6aGrr3o3Gc9AlVa6JBfUSOCnbxGGZF+/0ooI7KrPuUSztUdU5A==}
    engines: {node: '>=8'}

  strip-ansi@7.1.0:
    resolution: {integrity: sha512-iq6eVVI64nQQTRYq2KtEg2d2uU7LElhTJwsH4YzIHZshxlgZms/wIc4VoDQTlG/IvVIrBKG06CrZnp0qv7hkcQ==}
    engines: {node: '>=12'}

  strip-bom@3.0.0:
    resolution: {integrity: sha512-vavAMRXOgBVNF6nyEEmL3DBK19iRpDcoIwW+swQ+CbGiu7lju6t+JklA1MHweoWtadgt4ISVUsXLyDq34ddcwA==}
    engines: {node: '>=4'}

  strip-json-comments@2.0.1:
    resolution: {integrity: sha512-4gB8na07fecVVkOI6Rs4e7T6NOTki5EmL7TUduTs6bu3EdnSycntVJ4re8kgZA+wx9IueI2Y11bfbgwtzuE0KQ==}
    engines: {node: '>=0.10.0'}

  strip-json-comments@3.1.1:
    resolution: {integrity: sha512-6fPc+R4ihwqP6N/aIv2f1gMH8lOVtWQHoqC4yK6oSDVVocumAsfCqjkXnqiYMhmMwS/mEHLp7Vehlt3ql6lEig==}
    engines: {node: '>=8'}

  structured-source@4.0.0:
    resolution: {integrity: sha512-qGzRFNJDjFieQkl/sVOI2dUjHKRyL9dAJi2gCPGJLbJHBIkyOHxjuocpIEfbLioX+qSJpvbYdT49/YCdMznKxA==}

  supports-color@5.5.0:
    resolution: {integrity: sha512-QjVjwdXIt408MIiAqCX4oUKsgU2EqAGzs2Ppkm4aQYbjm+ZEWEcW4SfFNTr4uMNZma0ey4f5lgLrkB0aX0QMow==}
    engines: {node: '>=4'}

  supports-color@7.2.0:
    resolution: {integrity: sha512-qpCAvRl9stuOHveKsn7HncJRvv501qIacKzQlO/+Lwxc9+0q2wLyv4Dfvt80/DPn2pqOBsJdDiogXGR9+OvwRw==}
    engines: {node: '>=8'}

  supports-color@8.1.1:
    resolution: {integrity: sha512-MpUEN2OodtUzxvKQl72cUF7RQ5EiHsGvSsVG0ia9c5RbWGL2CI4C7EpPS8UTBIplnlzZiNuV56w+FuNxy3ty2Q==}
    engines: {node: '>=10'}

  supports-color@9.4.0:
    resolution: {integrity: sha512-VL+lNrEoIXww1coLPOmiEmK/0sGigko5COxI09KzHc2VJXJsQ37UaQ+8quuxjDeA7+KnLGTWRyOXSLLR2Wb4jw==}
    engines: {node: '>=12'}

  supports-hyperlinks@2.3.0:
    resolution: {integrity: sha512-RpsAZlpWcDwOPQA22aCH4J0t7L8JmAvsCxfOSEwm7cQs3LshN36QaTkwd70DnBOXDWGssw2eUoc8CaRWT0XunA==}
    engines: {node: '>=8'}

  supports-preserve-symlinks-flag@1.0.0:
    resolution: {integrity: sha512-ot0WnXS9fgdkgIcePe6RHNk1WA8+muPa6cSjeR3V8K27q9BB1rTE3R1p7Hv0z1ZyAc8s6Vvv8DIyWf681MAt0w==}
    engines: {node: '>= 0.4'}

  table@6.9.0:
    resolution: {integrity: sha512-9kY+CygyYM6j02t5YFHbNz2FN5QmYGv9zAjVp4lCDjlCw7amdckXlEt/bjMhUIfj4ThGRE4gCUH5+yGnNuPo5A==}
    engines: {node: '>=10.0.0'}

  tapable@2.2.2:
    resolution: {integrity: sha512-Re10+NauLTMCudc7T5WLFLAwDhQ0JWdrMK+9B2M8zR5hRExKmsRDCBA7/aV/pNJFltmBFO5BAMlQFi/vq3nKOg==}
    engines: {node: '>=6'}

  tar-fs@2.1.3:
    resolution: {integrity: sha512-090nwYJDmlhwFwEW3QQl+vaNnxsO2yVsd45eTKRBzSzu+hlb1w2K9inVq5b0ngXuLVqQ4ApvsUHHnu/zQNkWAg==}

  tar-stream@2.2.0:
    resolution: {integrity: sha512-ujeqbceABgwMZxEJnk2HDY2DlnUZ+9oEcb1KzTVfYHio0UE6dG71n60d8D2I4qNvleWrrXpmjpt7vZeF1LnMZQ==}
    engines: {node: '>=6'}

  terminal-link@2.1.1:
    resolution: {integrity: sha512-un0FmiRUQNr5PJqy9kP7c40F5BOfpGlYTrxonDChEZB7pzZxRNp/bt+ymiy9/npwXya9KH99nJ/GXFIiUkYGFQ==}
    engines: {node: '>=8'}

  test-exclude@6.0.0:
    resolution: {integrity: sha512-cAGWPIyOHU6zlmg88jwm7VRyXnMN7iV68OGAbYDk/Mh/xC/pzVPlQtY6ngoIH/5/tciuhGfvESU8GrHrcxD56w==}
    engines: {node: '>=8'}

  text-table@0.2.0:
    resolution: {integrity: sha512-N+8UisAXDGk8PFXP4HAzVR9nbfmVJ3zYLAWiTIoqC5v5isinhr+r5uaO8+7r3BMfuNIufIsA7RdpVgacC2cSpw==}

  textextensions@5.16.0:
    resolution: {integrity: sha512-7D/r3s6uPZyU//MCYrX6I14nzauDwJ5CxazouuRGNuvSCihW87ufN6VLoROLCrHg6FblLuJrT6N2BVaPVzqElw==}
    engines: {node: '>=0.8'}

  tmp@0.2.3:
    resolution: {integrity: sha512-nZD7m9iCPC5g0pYmcaxogYKggSfLsdxl8of3Q/oIbqCqLLIO9IAF0GWjX1z9NZRHPiXv8Wex4yDCaZsgEw0Y8w==}
    engines: {node: '>=14.14'}

  to-regex-range@5.0.1:
    resolution: {integrity: sha512-65P7iz6X5yEr1cwcgvQxbbIw7Uk3gOy5dIdtZ4rDveLqhrdJP+Li/Hx6tyK0NEb+2GCyneCMJiGqrADCSNk8sQ==}
    engines: {node: '>=8.0'}

  ts-api-utils@2.1.0:
    resolution: {integrity: sha512-CUgTZL1irw8u29bzrOD/nH85jqyc74D6SshFgujOIA7osm2Rz7dYH77agkx7H4FBNxDq7Cjf+IjaX/8zwFW+ZQ==}
    engines: {node: '>=18.12'}
    peerDependencies:
      typescript: '>=4.8.4'

  tslib@2.8.1:
    resolution: {integrity: sha512-oJFu94HQb+KVduSUQL7wnpmqnfmLsOA/nAh6b6EH0wCEoK0/mPeXU6c3wKDV83MkOuHPRHtSXKKU99IBazS/2w==}

  tunnel-agent@0.6.0:
    resolution: {integrity: sha512-McnNiV1l8RYeY8tBgEpuodCC1mLUdbSN+CYBL7kJsJNInOP8UjDDEwdk6Mw60vdLLrr5NHKZhMAOSrR2NZuQ+w==}

  tunnel@0.0.6:
    resolution: {integrity: sha512-1h/Lnq9yajKY2PEbBadPXj3VxsDDu844OnaAo52UVmIzIvwwtBPIuNvkjuzBlTWpfJyUbG3ez0KSBibQkj4ojg==}
    engines: {node: '>=0.6.11 <=0.7.0 || >=0.7.3'}

  type-check@0.4.0:
    resolution: {integrity: sha512-XleUoc9uwGXqjWwXaUTZAmzMcFZ5858QA2vvx1Ur5xIcixXIP+8LnFDgRplU30us6teqdlskFfu+ae4K79Ooew==}
    engines: {node: '>= 0.8.0'}

  type-fest@0.21.3:
    resolution: {integrity: sha512-t0rzBq87m3fVcduHDUFhKmyyX+9eo6WQjZvf51Ea/M0Q7+T374Jp1aUiyUl0GKxp8M/OETVHSDvmkyPgvX+X2w==}
    engines: {node: '>=10'}

  type-fest@3.13.1:
    resolution: {integrity: sha512-tLq3bSNx+xSpwvAJnzrK0Ep5CLNWjvFTOp71URMaAEWBfRb9nnJiBoUe0tF8bI4ZFO3omgBR6NvnbzVUT3Ly4g==}
    engines: {node: '>=14.16'}

  type-fest@4.41.0:
    resolution: {integrity: sha512-TeTSQ6H5YHvpqVwBRcnLDCBnDOHWYu7IvGbHT6N8AOymcr9PJGjc1GTtiWZTYg0NCgYwvnYWEkVChQAr9bjfwA==}
    engines: {node: '>=16'}

  typed-array-buffer@1.0.3:
    resolution: {integrity: sha512-nAYYwfY3qnzX30IkA6AQZjVbtK6duGontcQm1WSG1MD94YLqK0515GNApXkoxKOWMusVssAHWLh9SeaoefYFGw==}
    engines: {node: '>= 0.4'}

  typed-array-byte-length@1.0.3:
    resolution: {integrity: sha512-BaXgOuIxz8n8pIq3e7Atg/7s+DpiYrxn4vdot3w9KbnBhcRQq6o3xemQdIfynqSeXeDrF32x+WvfzmOjPiY9lg==}
    engines: {node: '>= 0.4'}

  typed-array-byte-offset@1.0.4:
    resolution: {integrity: sha512-bTlAFB/FBYMcuX81gbL4OcpH5PmlFHqlCCpAl8AlEzMz5k53oNDvN8p1PNOWLEmI2x4orp3raOFB51tv9X+MFQ==}
    engines: {node: '>= 0.4'}

  typed-array-length@1.0.7:
    resolution: {integrity: sha512-3KS2b+kL7fsuk/eJZ7EQdnEmQoaho/r6KUef7hxvltNA5DR8NAUM+8wJMbJyZ4G9/7i3v5zPBIMN5aybAh2/Jg==}
    engines: {node: '>= 0.4'}

  typed-rest-client@1.8.11:
    resolution: {integrity: sha512-5UvfMpd1oelmUPRbbaVnq+rHP7ng2cE4qoQkQeAqxRL6PklkxsM0g32/HL0yfvruK6ojQ5x8EE+HF4YV6DtuCA==}

  typescript@5.8.3:
    resolution: {integrity: sha512-p1diW6TqL9L07nNxvRMM7hMMw4c5XOo/1ibL4aAIGmSAt9slTE1Xgw5KWuof2uTOvCg9BY7ZRi+GaF+7sfgPeQ==}
    engines: {node: '>=14.17'}
    hasBin: true

  uc.micro@2.1.0:
    resolution: {integrity: sha512-ARDJmphmdvUk6Glw7y9DQ2bFkKBHwQHLi2lsaH6PPmz/Ka9sFOBsBluozhDltWmnv9u/cF6Rt87znRTPV+yp/A==}

  unbox-primitive@1.1.0:
    resolution: {integrity: sha512-nWJ91DjeOkej/TA8pXQ3myruKpKEYgqvpw9lz4OPHj/NWFNluYrjbz9j01CJ8yKQd2g4jFoOkINCTW2I5LEEyw==}
    engines: {node: '>= 0.4'}

  underscore@1.13.7:
    resolution: {integrity: sha512-GMXzWtsc57XAtguZgaQViUOzs0KTkk8ojr3/xAxXLITqf/3EMwxC0inyETfDFjH/Krbhuep0HNbbjI9i/q3F3g==}

  undici-types@6.21.0:
    resolution: {integrity: sha512-iwDZqg0QAGrg9Rav5H4n0M64c3mkR59cJ6wQp+7C4nI0gsmExaedaYLNO44eT4AtBBwjbTiGPMlt2Md0T9H9JQ==}

  undici@6.21.3:
    resolution: {integrity: sha512-gBLkYIlEnSp8pFbT64yFgGE6UIB9tAkhukC23PmMDCe5Nd+cRqKxSjw5y54MK2AZMgZfJWMaNE4nYUHgi1XEOw==}
    engines: {node: '>=18.17'}

  unicorn-magic@0.3.0:
    resolution: {integrity: sha512-+QBBXBCvifc56fsbuxZQ6Sic3wqqc3WWaqxs58gvJrcOuN83HGTCwz3oS5phzU9LthRNE9VrJCFCLUgHeeFnfA==}
    engines: {node: '>=18'}

  universalify@2.0.1:
    resolution: {integrity: sha512-gptHNQghINnc/vTGIk0SOFGFNXw7JVrlRUtConJRlvaw6DuX0wO5Jeko9sWrMBhh+PsYAZ7oXAiOnf/UKogyiw==}
    engines: {node: '>= 10.0.0'}

  uri-js@4.4.1:
    resolution: {integrity: sha512-7rKUyy33Q1yc98pQ1DAmLtwX109F7TIfWlW1Ydo8Wl1ii1SeHieeh0HHfPeL2fMXK6z0s8ecKs9frCuLJvndBg==}

  url-join@4.0.1:
    resolution: {integrity: sha512-jk1+QP6ZJqyOiuEI9AEWQfju/nB2Pw466kbA0LEZljHwKeMgd9WrAEgEGxjPDD2+TNbbb37rTyhEfrCXfuKXnA==}

  util-deprecate@1.0.2:
    resolution: {integrity: sha512-EPD5q1uXyFxJpCrLnCc1nHnq3gOa6DZBocAIiI2TaSCA7VCJ1UJDMagCzIkXNsUYfD1daK//LTEQ8xiIbrHtcw==}

  uuid@8.3.2:
    resolution: {integrity: sha512-+NYs2QeMWy+GWFOEm9xnn6HCDp0l7QBD7ml8zLUmJ+93Q5NF0NocErnwkTkXVFNiX3/fpC6afS8Dhb/gz7R7eg==}
    hasBin: true

  v8-to-istanbul@9.3.0:
    resolution: {integrity: sha512-kiGUalWN+rgBJ/1OHZsBtU4rXZOfj/7rKQxULKlIzwzQSvMJUUNgPwJEEh7gU6xEVxC0ahoOBvN2YI8GH6FNgA==}
    engines: {node: '>=10.12.0'}

  validate-npm-package-license@3.0.4:
    resolution: {integrity: sha512-DpKm2Ui/xN7/HQKCtpZxoRWBhZ9Z0kqtygG8XCgNQ8ZlDnxuQmWhj566j8fN4Cu3/JmbhsDo7fcAJq4s9h27Ew==}

  whatwg-encoding@3.1.1:
    resolution: {integrity: sha512-6qN4hJdMwfYBtE3YBTTHhoeuUrDBPZmbQaxWAqSALV/MeEnR5z1xd8UKud2RAkFoPkmB+hli1TZSnyi84xz1vQ==}
    engines: {node: '>=18'}

  whatwg-mimetype@4.0.0:
    resolution: {integrity: sha512-QaKxh0eNIi2mE9p2vEdzfagOKHCcj1pJ56EEHGQOVxp8r9/iszLUUV7v89x9O1p/T+NlTM5W7jW6+cz4Fq1YVg==}
    engines: {node: '>=18'}

  which-boxed-primitive@1.1.1:
    resolution: {integrity: sha512-TbX3mj8n0odCBFVlY8AxkqcHASw3L60jIuF8jFP78az3C2YhmGvqbHBpAjTRH2/xqYunrJ9g1jSyjCjpoWzIAA==}
    engines: {node: '>= 0.4'}

  which-builtin-type@1.2.1:
    resolution: {integrity: sha512-6iBczoX+kDQ7a3+YJBnh3T+KZRxM/iYNPXicqk66/Qfm1b93iu+yOImkg0zHbj5LNOcNv1TEADiZ0xa34B4q6Q==}
    engines: {node: '>= 0.4'}

  which-collection@1.0.2:
    resolution: {integrity: sha512-K4jVyjnBdgvc86Y6BkaLZEN933SwYOuBFkdmBu9ZfkcAbdVbpITnDmjvZ/aQjRXQrv5EPkTnD1s39GiiqbngCw==}
    engines: {node: '>= 0.4'}

  which-typed-array@1.1.19:
    resolution: {integrity: sha512-rEvr90Bck4WZt9HHFC4DJMsjvu7x+r6bImz0/BrbWb7A2djJ8hnZMrWnHo9F8ssv0OMErasDhftrfROTyqSDrw==}
    engines: {node: '>= 0.4'}

  which@1.3.1:
    resolution: {integrity: sha512-HxJdYWq1MTIQbJ3nw0cqssHoTNU267KlrDuGZ1WYlxDStUtKUhOaJmh112/TZmHxxUfuJqPXSOm7tDyas0OSIQ==}
    hasBin: true

  which@2.0.2:
    resolution: {integrity: sha512-BLI3Tl1TW3Pvl70l3yq3Y64i+awpwXqsGBYWkkqMtnbXgrMD+yj7rhW0kuEDxzJaYXGjEW5ogapKNMEKNMjibA==}
    engines: {node: '>= 8'}
    hasBin: true

  word-wrap@1.2.5:
    resolution: {integrity: sha512-BN22B5eaMMI9UMtjrGd5g5eCYPpCPDUy0FJXbYsaT5zYxjFOckS53SQDE3pWkVoWpHXVb3BrYcEN4Twa55B5cA==}
    engines: {node: '>=0.10.0'}

  workerpool@6.5.1:
    resolution: {integrity: sha512-Fs4dNYcsdpYSAfVxhnl1L5zTksjvOJxtC5hzMNl+1t9B8hTJTdKDyZ5ju7ztgPy+ft9tBFXoOlDNiOT9WUXZlA==}

  wrap-ansi@7.0.0:
    resolution: {integrity: sha512-YVGIj2kamLSTxw6NsZjoBxfSwsn0ycdesmc4p+Q21c5zPuZ1pl+NfxVdxPtdHvmNVOQ6XSYG4AUtyt/Fi7D16Q==}
    engines: {node: '>=10'}

  wrap-ansi@8.1.0:
    resolution: {integrity: sha512-si7QWI6zUMq56bESFvagtmzMdGOtoxfR+Sez11Mobfc7tm+VkUckk9bW2UeffTGVUbOksxmSw0AA2gs8g71NCQ==}
    engines: {node: '>=12'}

  wrappy@1.0.2:
    resolution: {integrity: sha512-l4Sp/DRseor9wL6EvV2+TuQn63dMkPjZ/sp9XkghTEbV9KlPS1xUsZ3u7/IQO4wxtcFB4bgpQPRcR3QCvezPcQ==}

  xml2js@0.5.0:
    resolution: {integrity: sha512-drPFnkQJik/O+uPKpqSgr22mpuFHqKdbS835iAQrUC73L2F5WkboIRd63ai/2Yg6I1jzifPFKH2NTK+cfglkIA==}
    engines: {node: '>=4.0.0'}

  xmlbuilder@11.0.1:
    resolution: {integrity: sha512-fDlsI/kFEx7gLvbecc0/ohLG50fugQp8ryHzMTuW9vSa1GJ0XYWKnhsUx7oie3G98+r56aTQIUB4kht42R3JvA==}
    engines: {node: '>=4.0'}

  y18n@5.0.8:
    resolution: {integrity: sha512-0pfFzegeDWJHJIAmTLRP2DwHjdF5s7jo9tuztdQxAhINCdvS+3nGINqPd00AphqJR/0LhANUS6/+7SCb98YOfA==}
    engines: {node: '>=10'}

  yallist@4.0.0:
    resolution: {integrity: sha512-3wdGidZyq5PB084XLES5TpOSRA3wjXAlIWMhum2kRcv/41Sn2emQ0dycQW4uZXLejwKvg6EsvbdlVL+FYEct7A==}

  yargs-parser@21.1.1:
    resolution: {integrity: sha512-tVpsJW7DdjecAiFpbIB1e3qxIQsE6NoPc5/eTdrbbIC4h0LVsWhnoa3g+m2HclBIujHzsxZ4VJVA+GUuc2/LBw==}
    engines: {node: '>=12'}

  yargs-unparser@2.0.0:
    resolution: {integrity: sha512-7pRTIA9Qc1caZ0bZ6RYRGbHJthJWuakf+WmHK0rVeLkNrrGhfoabBNdue6kdINI6r4if7ocq9aD/n7xwKOdzOA==}
    engines: {node: '>=10'}

  yargs@17.7.2:
    resolution: {integrity: sha512-7dSzzRQ++CKnNI/krKnYRV7JKKPUXMEh61soaHKg9mrWEhzFWhFnxPxGl+69cD1Ou63C13NUPCnmIcrvqCuM6w==}
    engines: {node: '>=12'}

  yauzl@2.10.0:
    resolution: {integrity: sha512-p4a9I6X6nu6IhoGmBqAcbJy1mlC4j27vEPZX9F4L4/vZT3Lyq1VkFHw/V/PUcB9Buo+DG3iHkT0x3Qya58zc3g==}

  yazl@2.5.1:
    resolution: {integrity: sha512-phENi2PLiHnHb6QBVot+dJnaAZ0xosj7p3fWl+znIjBDlnMI2PsZCJZ306BPTFOaHf5qdDEI8x5qFrSOBN5vrw==}

  yocto-queue@0.1.0:
    resolution: {integrity: sha512-rVksvsnNCdJ/ohGc6xgPwyN8eheCxsiLM8mxuE/t/mOVqJewPuO1miLpTHQiRgTKCLexL4MeAFVagts7HmNZ2Q==}
    engines: {node: '>=10'}

snapshots:

  '@azu/format-text@1.0.2': {}

  '@azu/style-format@1.0.1':
    dependencies:
      '@azu/format-text': 1.0.2

  '@azure/abort-controller@2.1.2':
    dependencies:
      tslib: 2.8.1

  '@azure/core-auth@1.9.0':
    dependencies:
      '@azure/abort-controller': 2.1.2
      '@azure/core-util': 1.12.0
      tslib: 2.8.1
    transitivePeerDependencies:
      - supports-color

  '@azure/core-client@1.9.4':
    dependencies:
      '@azure/abort-controller': 2.1.2
      '@azure/core-auth': 1.9.0
      '@azure/core-rest-pipeline': 1.20.0
      '@azure/core-tracing': 1.2.0
      '@azure/core-util': 1.12.0
      '@azure/logger': 1.2.0
      tslib: 2.8.1
    transitivePeerDependencies:
      - supports-color

  '@azure/core-rest-pipeline@1.20.0':
    dependencies:
      '@azure/abort-controller': 2.1.2
      '@azure/core-auth': 1.9.0
      '@azure/core-tracing': 1.2.0
      '@azure/core-util': 1.12.0
      '@azure/logger': 1.2.0
      '@typespec/ts-http-runtime': 0.2.2
      tslib: 2.8.1
    transitivePeerDependencies:
      - supports-color

  '@azure/core-tracing@1.2.0':
    dependencies:
      tslib: 2.8.1

  '@azure/core-util@1.12.0':
    dependencies:
      '@azure/abort-controller': 2.1.2
      '@typespec/ts-http-runtime': 0.2.2
      tslib: 2.8.1
    transitivePeerDependencies:
      - supports-color

  '@azure/identity@4.10.0':
    dependencies:
      '@azure/abort-controller': 2.1.2
      '@azure/core-auth': 1.9.0
      '@azure/core-client': 1.9.4
      '@azure/core-rest-pipeline': 1.20.0
      '@azure/core-tracing': 1.2.0
      '@azure/core-util': 1.12.0
      '@azure/logger': 1.2.0
      '@azure/msal-browser': 4.12.0
      '@azure/msal-node': 3.5.3
      open: 10.1.2
      tslib: 2.8.1
    transitivePeerDependencies:
      - supports-color

  '@azure/logger@1.2.0':
    dependencies:
      '@typespec/ts-http-runtime': 0.2.2
      tslib: 2.8.1
    transitivePeerDependencies:
      - supports-color

  '@azure/msal-browser@4.12.0':
    dependencies:
      '@azure/msal-common': 15.6.0

  '@azure/msal-common@15.6.0': {}

  '@azure/msal-node@3.5.3':
    dependencies:
      '@azure/msal-common': 15.6.0
      jsonwebtoken: 9.0.2
      uuid: 8.3.2

  '@babel/code-frame@7.27.1':
    dependencies:
      '@babel/helper-validator-identifier': 7.27.1
      js-tokens: 4.0.0
      picocolors: 1.1.1

  '@babel/helper-validator-identifier@7.27.1': {}

  '@bcoe/v8-coverage@0.2.3': {}

  '@esbuild/aix-ppc64@0.25.5':
    optional: true

  '@esbuild/android-arm64@0.25.5':
    optional: true

  '@esbuild/android-arm@0.25.5':
    optional: true

  '@esbuild/android-x64@0.25.5':
    optional: true

  '@esbuild/darwin-arm64@0.25.5':
    optional: true

  '@esbuild/darwin-x64@0.25.5':
    optional: true

  '@esbuild/freebsd-arm64@0.25.5':
    optional: true

  '@esbuild/freebsd-x64@0.25.5':
    optional: true

  '@esbuild/linux-arm64@0.25.5':
    optional: true

  '@esbuild/linux-arm@0.25.5':
    optional: true

  '@esbuild/linux-ia32@0.25.5':
    optional: true

  '@esbuild/linux-loong64@0.25.5':
    optional: true

  '@esbuild/linux-mips64el@0.25.5':
    optional: true

  '@esbuild/linux-ppc64@0.25.5':
    optional: true

  '@esbuild/linux-riscv64@0.25.5':
    optional: true

  '@esbuild/linux-s390x@0.25.5':
    optional: true

  '@esbuild/linux-x64@0.25.5':
    optional: true

  '@esbuild/netbsd-arm64@0.25.5':
    optional: true

  '@esbuild/netbsd-x64@0.25.5':
    optional: true

  '@esbuild/openbsd-arm64@0.25.5':
    optional: true

  '@esbuild/openbsd-x64@0.25.5':
    optional: true

  '@esbuild/sunos-x64@0.25.5':
    optional: true

  '@esbuild/win32-arm64@0.25.5':
    optional: true

  '@esbuild/win32-ia32@0.25.5':
    optional: true

  '@esbuild/win32-x64@0.25.5':
    optional: true

  '@eslint-community/eslint-utils@4.7.0(eslint@9.28.0)':
    dependencies:
      eslint: 9.28.0
      eslint-visitor-keys: 3.4.3

  '@eslint-community/regexpp@4.12.1': {}

  '@eslint/config-array@0.20.0':
    dependencies:
      '@eslint/object-schema': 2.1.6
      debug: 4.4.1(supports-color@8.1.1)
      minimatch: 3.1.2
    transitivePeerDependencies:
      - supports-color

  '@eslint/config-helpers@0.2.2': {}

  '@eslint/core@0.14.0':
    dependencies:
      '@types/json-schema': 7.0.15

  '@eslint/eslintrc@3.3.1':
    dependencies:
      ajv: 6.12.6
      debug: 4.4.1(supports-color@8.1.1)
      espree: 10.3.0
      globals: 14.0.0
      ignore: 5.3.2
      import-fresh: 3.3.1
      js-yaml: 4.1.0
      minimatch: 3.1.2
      strip-json-comments: 3.1.1
    transitivePeerDependencies:
      - supports-color

  '@eslint/js@9.28.0': {}

  '@eslint/object-schema@2.1.6': {}

  '@eslint/plugin-kit@0.3.1':
    dependencies:
      '@eslint/core': 0.14.0
      levn: 0.4.1

  '@humanfs/core@0.19.1': {}

  '@humanfs/node@0.16.6':
    dependencies:
      '@humanfs/core': 0.19.1
      '@humanwhocodes/retry': 0.3.1

  '@humanwhocodes/module-importer@1.0.1': {}

  '@humanwhocodes/retry@0.3.1': {}

  '@humanwhocodes/retry@0.4.3': {}

  '@isaacs/cliui@8.0.2':
    dependencies:
      string-width: 5.1.2
      string-width-cjs: string-width@4.2.3
      strip-ansi: 7.1.0
      strip-ansi-cjs: strip-ansi@6.0.1
      wrap-ansi: 8.1.0
      wrap-ansi-cjs: wrap-ansi@7.0.0

  '@istanbuljs/schema@0.1.3': {}

  '@jridgewell/resolve-uri@3.1.2': {}

  '@jridgewell/sourcemap-codec@1.5.0': {}

  '@jridgewell/trace-mapping@0.3.25':
    dependencies:
      '@jridgewell/resolve-uri': 3.1.2
      '@jridgewell/sourcemap-codec': 1.5.0

  '@nodelib/fs.scandir@2.1.5':
    dependencies:
      '@nodelib/fs.stat': 2.0.5
      run-parallel: 1.2.0

  '@nodelib/fs.stat@2.0.5': {}

  '@nodelib/fs.walk@1.2.8':
    dependencies:
      '@nodelib/fs.scandir': 2.1.5
      fastq: 1.19.1

  '@pkgjs/parseargs@0.11.0':
    optional: true

  '@secretlint/config-creator@9.3.2':
    dependencies:
      '@secretlint/types': 9.3.2

  '@secretlint/config-loader@9.3.2':
    dependencies:
      '@secretlint/profiler': 9.3.2
      '@secretlint/resolver': 9.3.2
      '@secretlint/types': 9.3.2
      ajv: 8.17.1
      debug: 4.4.1(supports-color@8.1.1)
      rc-config-loader: 4.1.3
    transitivePeerDependencies:
      - supports-color

  '@secretlint/core@9.3.2':
    dependencies:
      '@secretlint/profiler': 9.3.2
      '@secretlint/types': 9.3.2
      debug: 4.4.1(supports-color@8.1.1)
      structured-source: 4.0.0
    transitivePeerDependencies:
      - supports-color

  '@secretlint/formatter@9.3.2':
    dependencies:
      '@secretlint/resolver': 9.3.2
      '@secretlint/types': 9.3.2
      '@textlint/linter-formatter': 14.7.1
      '@textlint/module-interop': 14.7.1
      '@textlint/types': 14.7.1
      chalk: 4.1.2
      debug: 4.4.1(supports-color@8.1.1)
      pluralize: 8.0.0
      strip-ansi: 6.0.1
      table: 6.9.0
      terminal-link: 2.1.1
    transitivePeerDependencies:
      - supports-color

  '@secretlint/node@9.3.2':
    dependencies:
      '@secretlint/config-loader': 9.3.2
      '@secretlint/core': 9.3.2
      '@secretlint/formatter': 9.3.2
      '@secretlint/profiler': 9.3.2
      '@secretlint/source-creator': 9.3.2
      '@secretlint/types': 9.3.2
      debug: 4.4.1(supports-color@8.1.1)
      p-map: 4.0.0
    transitivePeerDependencies:
      - supports-color

  '@secretlint/profiler@9.3.2': {}

  '@secretlint/resolver@9.3.2': {}

  '@secretlint/secretlint-formatter-sarif@9.3.2':
    dependencies:
      node-sarif-builder: 2.0.3

  '@secretlint/secretlint-rule-no-dotenv@9.3.2':
    dependencies:
      '@secretlint/types': 9.3.2

  '@secretlint/secretlint-rule-preset-recommend@9.3.2': {}

  '@secretlint/source-creator@9.3.2':
    dependencies:
      '@secretlint/types': 9.3.2
      istextorbinary: 6.0.0

  '@secretlint/types@9.3.2': {}

  '@sindresorhus/merge-streams@2.3.0': {}

  '@textlint/ast-node-types@14.7.1': {}

  '@textlint/linter-formatter@14.7.1':
    dependencies:
      '@azu/format-text': 1.0.2
      '@azu/style-format': 1.0.1
      '@textlint/module-interop': 14.7.1
      '@textlint/resolver': 14.7.1
      '@textlint/types': 14.7.1
      chalk: 4.1.2
      debug: 4.4.1(supports-color@8.1.1)
      js-yaml: 3.14.1
      lodash: 4.17.21
      pluralize: 2.0.0
      string-width: 4.2.3
      strip-ansi: 6.0.1
      table: 6.9.0
      text-table: 0.2.0
    transitivePeerDependencies:
      - supports-color

  '@textlint/module-interop@14.7.1': {}

  '@textlint/resolver@14.7.1': {}

  '@textlint/types@14.7.1':
    dependencies:
      '@textlint/ast-node-types': 14.7.1

  '@types/estree@1.0.7': {}

  '@types/istanbul-lib-coverage@2.0.6': {}

  '@types/json-schema@7.0.15': {}

  '@types/mocha@10.0.10': {}

  '@types/node@22.15.29':
    dependencies:
      undici-types: 6.21.0

  '@types/normalize-package-data@2.4.4': {}

  '@types/sarif@2.1.7': {}

  '@types/vscode@1.100.0': {}

  '@typescript-eslint/eslint-plugin@8.33.1(@typescript-eslint/parser@8.33.1(eslint@9.28.0)(typescript@5.8.3))(eslint@9.28.0)(typescript@5.8.3)':
    dependencies:
      '@eslint-community/regexpp': 4.12.1
      '@typescript-eslint/parser': 8.33.1(eslint@9.28.0)(typescript@5.8.3)
      '@typescript-eslint/scope-manager': 8.33.1
      '@typescript-eslint/type-utils': 8.33.1(eslint@9.28.0)(typescript@5.8.3)
      '@typescript-eslint/utils': 8.33.1(eslint@9.28.0)(typescript@5.8.3)
      '@typescript-eslint/visitor-keys': 8.33.1
      eslint: 9.28.0
      graphemer: 1.4.0
      ignore: 7.0.5
      natural-compare: 1.4.0
      ts-api-utils: 2.1.0(typescript@5.8.3)
      typescript: 5.8.3
    transitivePeerDependencies:
      - supports-color

  '@typescript-eslint/parser@8.33.1(eslint@9.28.0)(typescript@5.8.3)':
    dependencies:
      '@typescript-eslint/scope-manager': 8.33.1
      '@typescript-eslint/types': 8.33.1
      '@typescript-eslint/typescript-estree': 8.33.1(typescript@5.8.3)
      '@typescript-eslint/visitor-keys': 8.33.1
      debug: 4.4.1(supports-color@8.1.1)
      eslint: 9.28.0
      typescript: 5.8.3
    transitivePeerDependencies:
      - supports-color

  '@typescript-eslint/project-service@8.33.1(typescript@5.8.3)':
    dependencies:
      '@typescript-eslint/tsconfig-utils': 8.33.1(typescript@5.8.3)
      '@typescript-eslint/types': 8.33.1
      debug: 4.4.1(supports-color@8.1.1)
      typescript: 5.8.3
    transitivePeerDependencies:
      - supports-color
<<<<<<< HEAD

  '@typescript-eslint/scope-manager@8.33.1':
    dependencies:
      '@typescript-eslint/types': 8.33.1
      '@typescript-eslint/visitor-keys': 8.33.1

  '@typescript-eslint/tsconfig-utils@8.33.1(typescript@5.8.3)':
    dependencies:
=======

  '@typescript-eslint/scope-manager@8.33.1':
    dependencies:
      '@typescript-eslint/types': 8.33.1
      '@typescript-eslint/visitor-keys': 8.33.1

  '@typescript-eslint/tsconfig-utils@8.33.1(typescript@5.8.3)':
    dependencies:
>>>>>>> 3a2c6731
      typescript: 5.8.3

  '@typescript-eslint/type-utils@8.33.1(eslint@9.28.0)(typescript@5.8.3)':
    dependencies:
      '@typescript-eslint/typescript-estree': 8.33.1(typescript@5.8.3)
      '@typescript-eslint/utils': 8.33.1(eslint@9.28.0)(typescript@5.8.3)
      debug: 4.4.1(supports-color@8.1.1)
      eslint: 9.28.0
      ts-api-utils: 2.1.0(typescript@5.8.3)
      typescript: 5.8.3
    transitivePeerDependencies:
      - supports-color

  '@typescript-eslint/types@8.33.1': {}

  '@typescript-eslint/typescript-estree@8.33.1(typescript@5.8.3)':
    dependencies:
      '@typescript-eslint/project-service': 8.33.1(typescript@5.8.3)
      '@typescript-eslint/tsconfig-utils': 8.33.1(typescript@5.8.3)
      '@typescript-eslint/types': 8.33.1
      '@typescript-eslint/visitor-keys': 8.33.1
      debug: 4.4.1(supports-color@8.1.1)
      fast-glob: 3.3.3
      is-glob: 4.0.3
      minimatch: 9.0.5
      semver: 7.7.2
      ts-api-utils: 2.1.0(typescript@5.8.3)
      typescript: 5.8.3
    transitivePeerDependencies:
      - supports-color

  '@typescript-eslint/utils@8.33.1(eslint@9.28.0)(typescript@5.8.3)':
    dependencies:
      '@eslint-community/eslint-utils': 4.7.0(eslint@9.28.0)
      '@typescript-eslint/scope-manager': 8.33.1
      '@typescript-eslint/types': 8.33.1
      '@typescript-eslint/typescript-estree': 8.33.1(typescript@5.8.3)
      eslint: 9.28.0
      typescript: 5.8.3
    transitivePeerDependencies:
      - supports-color

  '@typescript-eslint/visitor-keys@8.33.1':
    dependencies:
      '@typescript-eslint/types': 8.33.1
      eslint-visitor-keys: 4.2.0

  '@typespec/ts-http-runtime@0.2.2':
    dependencies:
      http-proxy-agent: 7.0.2
      https-proxy-agent: 7.0.6
      tslib: 2.8.1
    transitivePeerDependencies:
      - supports-color

  '@vscode/prompt-tsx@0.4.0-alpha.4': {}

  '@vscode/test-cli@0.0.11':
    dependencies:
      '@types/mocha': 10.0.10
      c8: 9.1.0
      chokidar: 3.6.0
      enhanced-resolve: 5.18.1
      glob: 10.4.5
      minimatch: 9.0.5
      mocha: 11.5.0
      supports-color: 9.4.0
      yargs: 17.7.2

  '@vscode/test-electron@2.5.2':
    dependencies:
      http-proxy-agent: 7.0.2
      https-proxy-agent: 7.0.6
      jszip: 3.10.1
      ora: 8.2.0
      semver: 7.7.2
    transitivePeerDependencies:
      - supports-color

  '@vscode/vsce-sign-alpine-arm64@2.0.2':
    optional: true

  '@vscode/vsce-sign-alpine-x64@2.0.2':
    optional: true

  '@vscode/vsce-sign-darwin-arm64@2.0.2':
    optional: true

  '@vscode/vsce-sign-darwin-x64@2.0.2':
    optional: true

  '@vscode/vsce-sign-linux-arm64@2.0.2':
    optional: true

  '@vscode/vsce-sign-linux-arm@2.0.2':
    optional: true

  '@vscode/vsce-sign-linux-x64@2.0.2':
    optional: true

  '@vscode/vsce-sign-win32-arm64@2.0.2':
    optional: true

  '@vscode/vsce-sign-win32-x64@2.0.2':
    optional: true

  '@vscode/vsce-sign@2.0.5':
    optionalDependencies:
      '@vscode/vsce-sign-alpine-arm64': 2.0.2
      '@vscode/vsce-sign-alpine-x64': 2.0.2
      '@vscode/vsce-sign-darwin-arm64': 2.0.2
      '@vscode/vsce-sign-darwin-x64': 2.0.2
      '@vscode/vsce-sign-linux-arm': 2.0.2
      '@vscode/vsce-sign-linux-arm64': 2.0.2
      '@vscode/vsce-sign-linux-x64': 2.0.2
      '@vscode/vsce-sign-win32-arm64': 2.0.2
      '@vscode/vsce-sign-win32-x64': 2.0.2

  '@vscode/vsce@3.4.2':
    dependencies:
      '@azure/identity': 4.10.0
      '@secretlint/node': 9.3.2
      '@secretlint/secretlint-formatter-sarif': 9.3.2
      '@secretlint/secretlint-rule-no-dotenv': 9.3.2
      '@secretlint/secretlint-rule-preset-recommend': 9.3.2
      '@vscode/vsce-sign': 2.0.5
      azure-devops-node-api: 12.5.0
      chalk: 2.4.2
      cheerio: 1.0.0
      cockatiel: 3.2.1
      commander: 12.1.0
      form-data: 4.0.2
      glob: 11.0.2
      hosted-git-info: 4.1.0
      jsonc-parser: 3.3.1
      leven: 3.1.0
      markdown-it: 14.1.0
      mime: 1.6.0
      minimatch: 3.1.2
      parse-semver: 1.1.1
      read: 1.0.7
      secretlint: 9.3.2
      semver: 7.7.2
      tmp: 0.2.3
      typed-rest-client: 1.8.11
      url-join: 4.0.1
      xml2js: 0.5.0
      yauzl: 2.10.0
      yazl: 2.5.1
    optionalDependencies:
      keytar: 7.9.0
    transitivePeerDependencies:
      - supports-color

  acorn-jsx@5.3.2(acorn@8.14.1):
    dependencies:
      acorn: 8.14.1

  acorn@8.14.1: {}

  agent-base@7.1.3: {}

  aggregate-error@3.1.0:
    dependencies:
      clean-stack: 2.2.0
      indent-string: 4.0.0

  ajv@6.12.6:
    dependencies:
      fast-deep-equal: 3.1.3
      fast-json-stable-stringify: 2.1.0
      json-schema-traverse: 0.4.1
      uri-js: 4.4.1

  ajv@8.17.1:
    dependencies:
      fast-deep-equal: 3.1.3
      fast-uri: 3.0.6
      json-schema-traverse: 1.0.0
      require-from-string: 2.0.2

  ansi-escapes@4.3.2:
    dependencies:
      type-fest: 0.21.3

  ansi-regex@5.0.1: {}

  ansi-regex@6.1.0: {}

  ansi-styles@3.2.1:
    dependencies:
      color-convert: 1.9.3

  ansi-styles@4.3.0:
    dependencies:
      color-convert: 2.0.1

  ansi-styles@6.2.1: {}

  anymatch@3.1.3:
    dependencies:
      normalize-path: 3.0.0
      picomatch: 2.3.1

  argparse@1.0.10:
    dependencies:
      sprintf-js: 1.0.3

  argparse@2.0.1: {}

  array-buffer-byte-length@1.0.2:
    dependencies:
      call-bound: 1.0.4
      is-array-buffer: 3.0.5

  arraybuffer.prototype.slice@1.0.4:
    dependencies:
      array-buffer-byte-length: 1.0.2
      call-bind: 1.0.8
      define-properties: 1.2.1
      es-abstract: 1.24.0
      es-errors: 1.3.0
      get-intrinsic: 1.3.0
      is-array-buffer: 3.0.5

  astral-regex@2.0.0: {}

  async-function@1.0.0: {}

  asynckit@0.4.0: {}

  available-typed-arrays@1.0.7:
    dependencies:
      possible-typed-array-names: 1.1.0

  azure-devops-node-api@12.5.0:
    dependencies:
      tunnel: 0.0.6
      typed-rest-client: 1.8.11

  balanced-match@1.0.2: {}

  base64-js@1.5.1:
    optional: true

  binary-extensions@2.3.0: {}

  binaryextensions@4.19.0: {}

  bl@4.1.0:
    dependencies:
      buffer: 5.7.1
      inherits: 2.0.4
      readable-stream: 3.6.2
    optional: true

  boolbase@1.0.0: {}

  boundary@2.0.0: {}

  brace-expansion@1.1.11:
    dependencies:
      balanced-match: 1.0.2
      concat-map: 0.0.1

  brace-expansion@2.0.1:
    dependencies:
      balanced-match: 1.0.2

  braces@3.0.3:
    dependencies:
      fill-range: 7.1.1

  browser-stdout@1.3.1: {}

  buffer-crc32@0.2.13: {}

  buffer-equal-constant-time@1.0.1: {}

  buffer@5.7.1:
    dependencies:
      base64-js: 1.5.1
      ieee754: 1.2.1
    optional: true

  bundle-name@4.1.0:
    dependencies:
      run-applescript: 7.0.0

  c8@9.1.0:
    dependencies:
      '@bcoe/v8-coverage': 0.2.3
      '@istanbuljs/schema': 0.1.3
      find-up: 5.0.0
      foreground-child: 3.3.1
      istanbul-lib-coverage: 3.2.2
      istanbul-lib-report: 3.0.1
      istanbul-reports: 3.1.7
      test-exclude: 6.0.0
      v8-to-istanbul: 9.3.0
      yargs: 17.7.2
      yargs-parser: 21.1.1

  call-bind-apply-helpers@1.0.2:
    dependencies:
      es-errors: 1.3.0
      function-bind: 1.1.2

  call-bind@1.0.8:
    dependencies:
      call-bind-apply-helpers: 1.0.2
      es-define-property: 1.0.1
      get-intrinsic: 1.3.0
      set-function-length: 1.2.2

  call-bound@1.0.4:
    dependencies:
      call-bind-apply-helpers: 1.0.2
      get-intrinsic: 1.3.0

  callsites@3.1.0: {}

  camelcase@6.3.0: {}

  chalk@2.4.2:
    dependencies:
      ansi-styles: 3.2.1
      escape-string-regexp: 1.0.5
      supports-color: 5.5.0

  chalk@4.1.2:
    dependencies:
      ansi-styles: 4.3.0
      supports-color: 7.2.0

  chalk@5.4.1: {}

  cheerio-select@2.1.0:
    dependencies:
      boolbase: 1.0.0
      css-select: 5.1.0
      css-what: 6.1.0
      domelementtype: 2.3.0
      domhandler: 5.0.3
      domutils: 3.2.2

  cheerio@1.0.0:
    dependencies:
      cheerio-select: 2.1.0
      dom-serializer: 2.0.0
      domhandler: 5.0.3
      domutils: 3.2.2
      encoding-sniffer: 0.2.0
      htmlparser2: 9.1.0
      parse5: 7.3.0
      parse5-htmlparser2-tree-adapter: 7.1.0
      parse5-parser-stream: 7.1.2
      undici: 6.21.3
      whatwg-mimetype: 4.0.0

  chokidar@3.6.0:
    dependencies:
      anymatch: 3.1.3
      braces: 3.0.3
      glob-parent: 5.1.2
      is-binary-path: 2.1.0
      is-glob: 4.0.3
      normalize-path: 3.0.0
      readdirp: 3.6.0
    optionalDependencies:
      fsevents: 2.3.3

  chokidar@4.0.3:
    dependencies:
      readdirp: 4.1.2

  chownr@1.1.4:
    optional: true

  clean-stack@2.2.0: {}

  cli-cursor@5.0.0:
    dependencies:
      restore-cursor: 5.1.0

  cli-spinners@2.9.2: {}

  cliui@8.0.1:
    dependencies:
      string-width: 4.2.3
      strip-ansi: 6.0.1
      wrap-ansi: 7.0.0

  cockatiel@3.2.1: {}

  color-convert@1.9.3:
    dependencies:
      color-name: 1.1.3

  color-convert@2.0.1:
    dependencies:
      color-name: 1.1.4

  color-name@1.1.3: {}

  color-name@1.1.4: {}

  combined-stream@1.0.8:
    dependencies:
      delayed-stream: 1.0.0

  commander@12.1.0: {}

  concat-map@0.0.1: {}

  convert-source-map@2.0.0: {}

  core-util-is@1.0.3: {}

  cross-spawn@6.0.6:
    dependencies:
      nice-try: 1.0.5
      path-key: 2.0.1
      semver: 5.7.2
      shebang-command: 1.2.0
      which: 1.3.1

  cross-spawn@7.0.6:
    dependencies:
      path-key: 3.1.1
      shebang-command: 2.0.0
      which: 2.0.2

  css-select@5.1.0:
    dependencies:
      boolbase: 1.0.0
      css-what: 6.1.0
      domhandler: 5.0.3
      domutils: 3.2.2
      nth-check: 2.1.1

  css-what@6.1.0: {}

  data-view-buffer@1.0.2:
    dependencies:
      call-bound: 1.0.4
      es-errors: 1.3.0
      is-data-view: 1.0.2

  data-view-byte-length@1.0.2:
    dependencies:
      call-bound: 1.0.4
      es-errors: 1.3.0
      is-data-view: 1.0.2

  data-view-byte-offset@1.0.1:
    dependencies:
      call-bound: 1.0.4
      es-errors: 1.3.0
      is-data-view: 1.0.2

  debug@4.4.1(supports-color@8.1.1):
    dependencies:
      ms: 2.1.3
    optionalDependencies:
      supports-color: 8.1.1

  decamelize@4.0.0: {}

  decompress-response@6.0.0:
    dependencies:
      mimic-response: 3.1.0
    optional: true

  deep-extend@0.6.0:
    optional: true

  deep-is@0.1.4: {}

  default-browser-id@5.0.0: {}

  default-browser@5.2.1:
    dependencies:
      bundle-name: 4.1.0
      default-browser-id: 5.0.0

  define-data-property@1.1.4:
    dependencies:
      es-define-property: 1.0.1
      es-errors: 1.3.0
      gopd: 1.2.0

  define-lazy-prop@3.0.0: {}

  define-properties@1.2.1:
    dependencies:
      define-data-property: 1.1.4
      has-property-descriptors: 1.0.2
      object-keys: 1.1.1

  delayed-stream@1.0.0: {}

  detect-libc@2.0.4:
    optional: true

  diff@7.0.0: {}

  diff@7.0.0: {}

  dom-serializer@2.0.0:
    dependencies:
      domelementtype: 2.3.0
      domhandler: 5.0.3
      entities: 4.5.0

  domelementtype@2.3.0: {}

  domhandler@5.0.3:
    dependencies:
      domelementtype: 2.3.0

  domutils@3.2.2:
    dependencies:
      dom-serializer: 2.0.0
      domelementtype: 2.3.0
      domhandler: 5.0.3

  dunder-proto@1.0.1:
    dependencies:
      call-bind-apply-helpers: 1.0.2
      es-errors: 1.3.0
      gopd: 1.2.0

  eastasianwidth@0.2.0: {}

  ecdsa-sig-formatter@1.0.11:
    dependencies:
      safe-buffer: 5.2.1

  emoji-regex@10.4.0: {}

  emoji-regex@8.0.0: {}

  emoji-regex@9.2.2: {}

  encoding-sniffer@0.2.0:
    dependencies:
      iconv-lite: 0.6.3
      whatwg-encoding: 3.1.1

  end-of-stream@1.4.4:
    dependencies:
      once: 1.4.0
    optional: true

  enhanced-resolve@5.18.1:
    dependencies:
      graceful-fs: 4.2.11
      tapable: 2.2.2

  entities@4.5.0: {}

  entities@6.0.0: {}

  error-ex@1.3.2:
    dependencies:
      is-arrayish: 0.2.1

  es-abstract@1.24.0:
    dependencies:
      array-buffer-byte-length: 1.0.2
      arraybuffer.prototype.slice: 1.0.4
      available-typed-arrays: 1.0.7
      call-bind: 1.0.8
      call-bound: 1.0.4
      data-view-buffer: 1.0.2
      data-view-byte-length: 1.0.2
      data-view-byte-offset: 1.0.1
      es-define-property: 1.0.1
      es-errors: 1.3.0
      es-object-atoms: 1.1.1
      es-set-tostringtag: 2.1.0
      es-to-primitive: 1.3.0
      function.prototype.name: 1.1.8
      get-intrinsic: 1.3.0
      get-proto: 1.0.1
      get-symbol-description: 1.1.0
      globalthis: 1.0.4
      gopd: 1.2.0
      has-property-descriptors: 1.0.2
      has-proto: 1.2.0
      has-symbols: 1.1.0
      hasown: 2.0.2
      internal-slot: 1.1.0
      is-array-buffer: 3.0.5
      is-callable: 1.2.7
      is-data-view: 1.0.2
      is-negative-zero: 2.0.3
      is-regex: 1.2.1
      is-set: 2.0.3
      is-shared-array-buffer: 1.0.4
      is-string: 1.1.1
      is-typed-array: 1.1.15
      is-weakref: 1.1.1
      math-intrinsics: 1.1.0
      object-inspect: 1.13.4
      object-keys: 1.1.1
      object.assign: 4.1.7
      own-keys: 1.0.1
      regexp.prototype.flags: 1.5.4
      safe-array-concat: 1.1.3
      safe-push-apply: 1.0.0
      safe-regex-test: 1.1.0
      set-proto: 1.0.0
      stop-iteration-iterator: 1.1.0
      string.prototype.trim: 1.2.10
      string.prototype.trimend: 1.0.9
      string.prototype.trimstart: 1.0.8
      typed-array-buffer: 1.0.3
      typed-array-byte-length: 1.0.3
      typed-array-byte-offset: 1.0.4
      typed-array-length: 1.0.7
      unbox-primitive: 1.1.0
      which-typed-array: 1.1.19

  es-define-property@1.0.1: {}

  es-errors@1.3.0: {}

  es-object-atoms@1.1.1:
    dependencies:
      es-errors: 1.3.0

  es-set-tostringtag@2.1.0:
    dependencies:
      es-errors: 1.3.0
      get-intrinsic: 1.3.0
      has-tostringtag: 1.0.2
      hasown: 2.0.2

  es-to-primitive@1.3.0:
    dependencies:
      is-callable: 1.2.7
      is-date-object: 1.1.0
      is-symbol: 1.1.1

  esbuild@0.25.5:
    optionalDependencies:
      '@esbuild/aix-ppc64': 0.25.5
      '@esbuild/android-arm': 0.25.5
      '@esbuild/android-arm64': 0.25.5
      '@esbuild/android-x64': 0.25.5
      '@esbuild/darwin-arm64': 0.25.5
      '@esbuild/darwin-x64': 0.25.5
      '@esbuild/freebsd-arm64': 0.25.5
      '@esbuild/freebsd-x64': 0.25.5
      '@esbuild/linux-arm': 0.25.5
      '@esbuild/linux-arm64': 0.25.5
      '@esbuild/linux-ia32': 0.25.5
      '@esbuild/linux-loong64': 0.25.5
      '@esbuild/linux-mips64el': 0.25.5
      '@esbuild/linux-ppc64': 0.25.5
      '@esbuild/linux-riscv64': 0.25.5
      '@esbuild/linux-s390x': 0.25.5
      '@esbuild/linux-x64': 0.25.5
      '@esbuild/netbsd-arm64': 0.25.5
      '@esbuild/netbsd-x64': 0.25.5
      '@esbuild/openbsd-arm64': 0.25.5
      '@esbuild/openbsd-x64': 0.25.5
      '@esbuild/sunos-x64': 0.25.5
      '@esbuild/win32-arm64': 0.25.5
      '@esbuild/win32-ia32': 0.25.5
      '@esbuild/win32-x64': 0.25.5

  escalade@3.2.0: {}

  escape-string-regexp@1.0.5: {}

  escape-string-regexp@4.0.0: {}

  eslint-scope@8.3.0:
    dependencies:
      esrecurse: 4.3.0
      estraverse: 5.3.0

  eslint-visitor-keys@3.4.3: {}

  eslint-visitor-keys@4.2.0: {}

  eslint@9.28.0:
    dependencies:
      '@eslint-community/eslint-utils': 4.7.0(eslint@9.28.0)
      '@eslint-community/regexpp': 4.12.1
      '@eslint/config-array': 0.20.0
      '@eslint/config-helpers': 0.2.2
      '@eslint/core': 0.14.0
      '@eslint/eslintrc': 3.3.1
      '@eslint/js': 9.28.0
      '@eslint/plugin-kit': 0.3.1
      '@humanfs/node': 0.16.6
      '@humanwhocodes/module-importer': 1.0.1
      '@humanwhocodes/retry': 0.4.3
      '@types/estree': 1.0.7
      '@types/json-schema': 7.0.15
      ajv: 6.12.6
      chalk: 4.1.2
      cross-spawn: 7.0.6
      debug: 4.4.1(supports-color@8.1.1)
      escape-string-regexp: 4.0.0
      eslint-scope: 8.3.0
      eslint-visitor-keys: 4.2.0
      espree: 10.3.0
      esquery: 1.6.0
      esutils: 2.0.3
      fast-deep-equal: 3.1.3
      file-entry-cache: 8.0.0
      find-up: 5.0.0
      glob-parent: 6.0.2
      ignore: 5.3.2
      imurmurhash: 0.1.4
      is-glob: 4.0.3
      json-stable-stringify-without-jsonify: 1.0.1
      lodash.merge: 4.6.2
      minimatch: 3.1.2
      natural-compare: 1.4.0
      optionator: 0.9.4
    transitivePeerDependencies:
      - supports-color

  espree@10.3.0:
    dependencies:
      acorn: 8.14.1
      acorn-jsx: 5.3.2(acorn@8.14.1)
      eslint-visitor-keys: 4.2.0

  esprima@4.0.1: {}

  esquery@1.6.0:
    dependencies:
      estraverse: 5.3.0

  esrecurse@4.3.0:
    dependencies:
      estraverse: 5.3.0

  estraverse@5.3.0: {}

  esutils@2.0.3: {}

  expand-template@2.0.3:
    optional: true

  fast-deep-equal@3.1.3: {}

  fast-glob@3.3.3:
    dependencies:
      '@nodelib/fs.stat': 2.0.5
      '@nodelib/fs.walk': 1.2.8
      glob-parent: 5.1.2
      merge2: 1.4.1
      micromatch: 4.0.8

  fast-json-stable-stringify@2.1.0: {}

  fast-levenshtein@2.0.6: {}

  fast-uri@3.0.6: {}

  fastq@1.19.1:
    dependencies:
      reusify: 1.1.0

  fd-slicer@1.1.0:
    dependencies:
      pend: 1.2.0

  file-entry-cache@8.0.0:
    dependencies:
      flat-cache: 4.0.1

  fill-range@7.1.1:
    dependencies:
      to-regex-range: 5.0.1

  find-up@5.0.0:
    dependencies:
      locate-path: 6.0.0
      path-exists: 4.0.0

  flat-cache@4.0.1:
    dependencies:
      flatted: 3.3.3
      keyv: 4.5.4

  flat@5.0.2: {}

  flatted@3.3.3: {}

  for-each@0.3.5:
    dependencies:
      is-callable: 1.2.7

  foreground-child@3.3.1:
    dependencies:
      cross-spawn: 7.0.6
      signal-exit: 4.1.0

  form-data@4.0.2:
    dependencies:
      asynckit: 0.4.0
      combined-stream: 1.0.8
      es-set-tostringtag: 2.1.0
      mime-types: 2.1.35

  fs-constants@1.0.0:
    optional: true

  fs-extra@10.1.0:
    dependencies:
      graceful-fs: 4.2.11
      jsonfile: 6.1.0
      universalify: 2.0.1

  fs.realpath@1.0.0: {}

  fsevents@2.3.3:
    optional: true

  function-bind@1.1.2: {}

  function.prototype.name@1.1.8:
    dependencies:
      call-bind: 1.0.8
      call-bound: 1.0.4
      define-properties: 1.2.1
      functions-have-names: 1.2.3
      hasown: 2.0.2
      is-callable: 1.2.7

  functions-have-names@1.2.3: {}

  get-caller-file@2.0.5: {}

  get-east-asian-width@1.3.0: {}

  get-intrinsic@1.3.0:
    dependencies:
      call-bind-apply-helpers: 1.0.2
      es-define-property: 1.0.1
      es-errors: 1.3.0
      es-object-atoms: 1.1.1
      function-bind: 1.1.2
      get-proto: 1.0.1
      gopd: 1.2.0
      has-symbols: 1.1.0
      hasown: 2.0.2
      math-intrinsics: 1.1.0

  get-proto@1.0.1:
    dependencies:
      dunder-proto: 1.0.1
      es-object-atoms: 1.1.1

  get-symbol-description@1.1.0:
    dependencies:
      call-bound: 1.0.4
      es-errors: 1.3.0
      get-intrinsic: 1.3.0

  github-from-package@0.0.0:
    optional: true

  glob-parent@5.1.2:
    dependencies:
      is-glob: 4.0.3

  glob-parent@6.0.2:
    dependencies:
      is-glob: 4.0.3

  glob@10.4.5:
    dependencies:
      foreground-child: 3.3.1
      jackspeak: 3.4.3
      minimatch: 9.0.5
      minipass: 7.1.2
      package-json-from-dist: 1.0.1
      path-scurry: 1.11.1

  glob@11.0.2:
    dependencies:
      foreground-child: 3.3.1
      jackspeak: 4.1.0
      minimatch: 10.0.1
      minipass: 7.1.2
      package-json-from-dist: 1.0.1
      path-scurry: 2.0.0

  glob@7.2.3:
    dependencies:
      fs.realpath: 1.0.0
      inflight: 1.0.6
      inherits: 2.0.4
      minimatch: 3.1.2
      once: 1.4.0
      path-is-absolute: 1.0.1

  globals@14.0.0: {}

  globalthis@1.0.4:
    dependencies:
      define-properties: 1.2.1
      gopd: 1.2.0

  globby@14.1.0:
    dependencies:
      '@sindresorhus/merge-streams': 2.3.0
      fast-glob: 3.3.3
      ignore: 7.0.4
      path-type: 6.0.0
      slash: 5.1.0
      unicorn-magic: 0.3.0

  gopd@1.2.0: {}

  graceful-fs@4.2.11: {}

  graphemer@1.4.0: {}

  has-bigints@1.1.0: {}

  has-flag@3.0.0: {}

  has-flag@4.0.0: {}

  has-property-descriptors@1.0.2:
    dependencies:
      es-define-property: 1.0.1

  has-proto@1.2.0:
    dependencies:
      dunder-proto: 1.0.1

  has-symbols@1.1.0: {}

  has-tostringtag@1.0.2:
    dependencies:
      has-symbols: 1.1.0

  hasown@2.0.2:
    dependencies:
      function-bind: 1.1.2

  he@1.2.0: {}

  hosted-git-info@2.8.9: {}

  hosted-git-info@4.1.0:
    dependencies:
      lru-cache: 6.0.0

  hosted-git-info@7.0.2:
    dependencies:
      lru-cache: 10.4.3

  html-escaper@2.0.2: {}

  htmlparser2@9.1.0:
    dependencies:
      domelementtype: 2.3.0
      domhandler: 5.0.3
      domutils: 3.2.2
      entities: 4.5.0

  http-proxy-agent@7.0.2:
    dependencies:
      agent-base: 7.1.3
      debug: 4.4.1(supports-color@8.1.1)
    transitivePeerDependencies:
      - supports-color

  https-proxy-agent@7.0.6:
    dependencies:
      agent-base: 7.1.3
      debug: 4.4.1(supports-color@8.1.1)
    transitivePeerDependencies:
      - supports-color

  iconv-lite@0.6.3:
    dependencies:
      safer-buffer: 2.1.2

  ieee754@1.2.1:
    optional: true

  ignore@5.3.2: {}

  ignore@7.0.4: {}

  ignore@7.0.5: {}

  immediate@3.0.6: {}

  import-fresh@3.3.1:
    dependencies:
      parent-module: 1.0.1
      resolve-from: 4.0.0

  imurmurhash@0.1.4: {}

  indent-string@4.0.0: {}

  inflight@1.0.6:
    dependencies:
      once: 1.4.0
      wrappy: 1.0.2

  inherits@2.0.4: {}

  ini@1.3.8:
    optional: true

  internal-slot@1.1.0:
    dependencies:
      es-errors: 1.3.0
      hasown: 2.0.2
      side-channel: 1.1.0

  is-array-buffer@3.0.5:
    dependencies:
      call-bind: 1.0.8
      call-bound: 1.0.4
      get-intrinsic: 1.3.0

  is-arrayish@0.2.1: {}

  is-async-function@2.1.1:
    dependencies:
      async-function: 1.0.0
      call-bound: 1.0.4
      get-proto: 1.0.1
      has-tostringtag: 1.0.2
      safe-regex-test: 1.1.0

  is-bigint@1.1.0:
    dependencies:
      has-bigints: 1.1.0

  is-binary-path@2.1.0:
    dependencies:
      binary-extensions: 2.3.0

  is-boolean-object@1.2.2:
    dependencies:
      call-bound: 1.0.4
      has-tostringtag: 1.0.2

  is-callable@1.2.7: {}

  is-core-module@2.16.1:
    dependencies:
      hasown: 2.0.2

  is-data-view@1.0.2:
    dependencies:
      call-bound: 1.0.4
      get-intrinsic: 1.3.0
      is-typed-array: 1.1.15

  is-date-object@1.1.0:
    dependencies:
      call-bound: 1.0.4
      has-tostringtag: 1.0.2

  is-docker@3.0.0: {}

  is-extglob@2.1.1: {}

  is-finalizationregistry@1.1.1:
    dependencies:
      call-bound: 1.0.4

  is-fullwidth-code-point@3.0.0: {}

  is-generator-function@1.1.0:
    dependencies:
      call-bound: 1.0.4
      get-proto: 1.0.1
      has-tostringtag: 1.0.2
      safe-regex-test: 1.1.0

  is-glob@4.0.3:
    dependencies:
      is-extglob: 2.1.1

  is-inside-container@1.0.0:
    dependencies:
      is-docker: 3.0.0

  is-interactive@2.0.0: {}

  is-map@2.0.3: {}

  is-negative-zero@2.0.3: {}

  is-number-object@1.1.1:
    dependencies:
      call-bound: 1.0.4
      has-tostringtag: 1.0.2

  is-number@7.0.0: {}

  is-plain-obj@2.1.0: {}

  is-regex@1.2.1:
    dependencies:
      call-bound: 1.0.4
      gopd: 1.2.0
      has-tostringtag: 1.0.2
      hasown: 2.0.2

  is-set@2.0.3: {}

  is-shared-array-buffer@1.0.4:
    dependencies:
      call-bound: 1.0.4

  is-string@1.1.1:
    dependencies:
      call-bound: 1.0.4
      has-tostringtag: 1.0.2

  is-symbol@1.1.1:
    dependencies:
      call-bound: 1.0.4
      has-symbols: 1.1.0
      safe-regex-test: 1.1.0

  is-typed-array@1.1.15:
    dependencies:
      which-typed-array: 1.1.19

  is-unicode-supported@0.1.0: {}

  is-unicode-supported@1.3.0: {}

  is-unicode-supported@2.1.0: {}

  is-weakmap@2.0.2: {}

  is-weakref@1.1.1:
    dependencies:
      call-bound: 1.0.4

  is-weakset@2.0.4:
    dependencies:
      call-bound: 1.0.4
      get-intrinsic: 1.3.0

  is-wsl@3.1.0:
    dependencies:
      is-inside-container: 1.0.0

  isarray@1.0.0: {}

  isarray@2.0.5: {}

  isexe@2.0.0: {}

  istanbul-lib-coverage@3.2.2: {}

  istanbul-lib-report@3.0.1:
    dependencies:
      istanbul-lib-coverage: 3.2.2
      make-dir: 4.0.0
      supports-color: 7.2.0

  istanbul-reports@3.1.7:
    dependencies:
      html-escaper: 2.0.2
      istanbul-lib-report: 3.0.1

  istextorbinary@6.0.0:
    dependencies:
      binaryextensions: 4.19.0
      textextensions: 5.16.0

  jackspeak@3.4.3:
    dependencies:
      '@isaacs/cliui': 8.0.2
    optionalDependencies:
      '@pkgjs/parseargs': 0.11.0

  jackspeak@4.1.0:
    dependencies:
      '@isaacs/cliui': 8.0.2

  js-tokens@4.0.0: {}

  js-yaml@3.14.1:
    dependencies:
      argparse: 1.0.10
      esprima: 4.0.1

  js-yaml@4.1.0:
    dependencies:
      argparse: 2.0.1

  json-buffer@3.0.1: {}

  json-parse-better-errors@1.0.2: {}

  json-parse-even-better-errors@3.0.2: {}

  json-schema-traverse@0.4.1: {}

  json-schema-traverse@1.0.0: {}

  json-stable-stringify-without-jsonify@1.0.1: {}

  json5@2.2.3: {}

  jsonc-parser@3.3.1: {}

  jsonfile@6.1.0:
    dependencies:
      universalify: 2.0.1
    optionalDependencies:
      graceful-fs: 4.2.11

  jsonwebtoken@9.0.2:
    dependencies:
      jws: 3.2.2
      lodash.includes: 4.3.0
      lodash.isboolean: 3.0.3
      lodash.isinteger: 4.0.4
      lodash.isnumber: 3.0.3
      lodash.isplainobject: 4.0.6
      lodash.isstring: 4.0.1
      lodash.once: 4.1.1
      ms: 2.1.3
      semver: 7.7.2

  jszip@3.10.1:
    dependencies:
      lie: 3.3.0
      pako: 1.0.11
      readable-stream: 2.3.8
      setimmediate: 1.0.5

  jwa@1.4.2:
    dependencies:
      buffer-equal-constant-time: 1.0.1
      ecdsa-sig-formatter: 1.0.11
      safe-buffer: 5.2.1

  jws@3.2.2:
    dependencies:
      jwa: 1.4.2
      safe-buffer: 5.2.1

  keytar@7.9.0:
    dependencies:
      node-addon-api: 4.3.0
      prebuild-install: 7.1.3
    optional: true

  keyv@4.5.4:
    dependencies:
      json-buffer: 3.0.1

  leven@3.1.0: {}

  levn@0.4.1:
    dependencies:
      prelude-ls: 1.2.1
      type-check: 0.4.0

  lie@3.3.0:
    dependencies:
      immediate: 3.0.6

  lines-and-columns@2.0.4: {}

  linkify-it@5.0.0:
    dependencies:
      uc.micro: 2.1.0

  load-json-file@4.0.0:
    dependencies:
      graceful-fs: 4.2.11
      parse-json: 4.0.0
      pify: 3.0.0
      strip-bom: 3.0.0

  locate-path@6.0.0:
    dependencies:
      p-locate: 5.0.0

  lodash.includes@4.3.0: {}

  lodash.isboolean@3.0.3: {}

  lodash.isinteger@4.0.4: {}

  lodash.isnumber@3.0.3: {}

  lodash.isplainobject@4.0.6: {}

  lodash.isstring@4.0.1: {}

  lodash.merge@4.6.2: {}

  lodash.once@4.1.1: {}

  lodash.truncate@4.4.2: {}

  lodash@4.17.21: {}

  log-symbols@4.1.0:
    dependencies:
      chalk: 4.1.2
      is-unicode-supported: 0.1.0

  log-symbols@6.0.0:
    dependencies:
      chalk: 5.4.1
      is-unicode-supported: 1.3.0

  lru-cache@10.4.3: {}

  lru-cache@11.1.0: {}

  lru-cache@6.0.0:
    dependencies:
      yallist: 4.0.0

  make-dir@4.0.0:
    dependencies:
      semver: 7.7.2

  markdown-it@14.1.0:
    dependencies:
      argparse: 2.0.1
      entities: 4.5.0
      linkify-it: 5.0.0
      mdurl: 2.0.0
      punycode.js: 2.3.1
      uc.micro: 2.1.0

  math-intrinsics@1.1.0: {}

  mdurl@2.0.0: {}

  memorystream@0.3.1: {}

  merge2@1.4.1: {}

  micromatch@4.0.8:
    dependencies:
      braces: 3.0.3
      picomatch: 2.3.1

  mime-db@1.52.0: {}

  mime-types@2.1.35:
    dependencies:
      mime-db: 1.52.0

  mime@1.6.0: {}

  mimic-function@5.0.1: {}

  mimic-response@3.1.0:
    optional: true

  minimatch@10.0.1:
    dependencies:
      brace-expansion: 2.0.1

  minimatch@3.1.2:
    dependencies:
      brace-expansion: 1.1.11

  minimatch@9.0.5:
    dependencies:
      brace-expansion: 2.0.1

  minimist@1.2.8:
    optional: true

  minipass@7.1.2: {}

  mkdirp-classic@0.5.3:
    optional: true

<<<<<<< HEAD
=======
  mocha@10.8.2:
    dependencies:
      ansi-colors: 4.1.3
      browser-stdout: 1.3.1
      chokidar: 3.6.0
      debug: 4.4.1(supports-color@8.1.1)
      diff: 5.2.0
      escape-string-regexp: 4.0.0
      find-up: 5.0.0
      glob: 8.1.0
      he: 1.2.0
      js-yaml: 4.1.0
      log-symbols: 4.1.0
      minimatch: 5.1.6
      ms: 2.1.3
      serialize-javascript: 6.0.2
      strip-json-comments: 3.1.1
      supports-color: 8.1.1
      workerpool: 6.5.1
      yargs: 16.2.0
      yargs-parser: 20.2.9
      yargs-unparser: 2.0.0

>>>>>>> 3a2c6731
  mocha@11.5.0:
    dependencies:
      browser-stdout: 1.3.1
      chokidar: 4.0.3
      debug: 4.4.1(supports-color@8.1.1)
      diff: 7.0.0
      escape-string-regexp: 4.0.0
      find-up: 5.0.0
      glob: 10.4.5
      he: 1.2.0
      js-yaml: 4.1.0
      log-symbols: 4.1.0
      minimatch: 9.0.5
      ms: 2.1.3
      picocolors: 1.1.1
      serialize-javascript: 6.0.2
      strip-json-comments: 3.1.1
      supports-color: 8.1.1
      workerpool: 6.5.1
      yargs: 17.7.2
      yargs-parser: 21.1.1
      yargs-unparser: 2.0.0

  ms@2.1.3: {}

  mute-stream@0.0.8: {}

  napi-build-utils@2.0.0:
    optional: true

  natural-compare@1.4.0: {}

  nice-try@1.0.5: {}

  node-abi@3.75.0:
    dependencies:
      semver: 7.7.2
    optional: true

  node-addon-api@4.3.0:
    optional: true

  node-sarif-builder@2.0.3:
    dependencies:
      '@types/sarif': 2.1.7
      fs-extra: 10.1.0

  normalize-package-data@2.5.0:
    dependencies:
      hosted-git-info: 2.8.9
      resolve: 1.22.10
      semver: 5.7.2
      validate-npm-package-license: 3.0.4

  normalize-package-data@6.0.2:
    dependencies:
      hosted-git-info: 7.0.2
      semver: 7.7.2
      validate-npm-package-license: 3.0.4

  normalize-path@3.0.0: {}

  npm-run-all@4.1.5:
    dependencies:
      ansi-styles: 3.2.1
      chalk: 2.4.2
      cross-spawn: 6.0.6
      memorystream: 0.3.1
      minimatch: 3.1.2
      pidtree: 0.3.1
      read-pkg: 3.0.0
      shell-quote: 1.8.3
      string.prototype.padend: 3.1.6

  nth-check@2.1.1:
    dependencies:
      boolbase: 1.0.0

  object-inspect@1.13.4: {}

  object-keys@1.1.1: {}

  object.assign@4.1.7:
    dependencies:
      call-bind: 1.0.8
      call-bound: 1.0.4
      define-properties: 1.2.1
      es-object-atoms: 1.1.1
      has-symbols: 1.1.0
      object-keys: 1.1.1

  once@1.4.0:
    dependencies:
      wrappy: 1.0.2

  onetime@7.0.0:
    dependencies:
      mimic-function: 5.0.1

  open@10.1.2:
    dependencies:
      default-browser: 5.2.1
      define-lazy-prop: 3.0.0
      is-inside-container: 1.0.0
      is-wsl: 3.1.0

  optionator@0.9.4:
    dependencies:
      deep-is: 0.1.4
      fast-levenshtein: 2.0.6
      levn: 0.4.1
      prelude-ls: 1.2.1
      type-check: 0.4.0
      word-wrap: 1.2.5

  ora@8.2.0:
    dependencies:
      chalk: 5.4.1
      cli-cursor: 5.0.0
      cli-spinners: 2.9.2
      is-interactive: 2.0.0
      is-unicode-supported: 2.1.0
      log-symbols: 6.0.0
      stdin-discarder: 0.2.2
      string-width: 7.2.0
      strip-ansi: 7.1.0

  own-keys@1.0.1:
    dependencies:
      get-intrinsic: 1.3.0
      object-keys: 1.1.1
      safe-push-apply: 1.0.0

  p-limit@3.1.0:
    dependencies:
      yocto-queue: 0.1.0

  p-locate@5.0.0:
    dependencies:
      p-limit: 3.1.0

  p-map@4.0.0:
    dependencies:
      aggregate-error: 3.1.0

  package-json-from-dist@1.0.1: {}

  pako@1.0.11: {}

  parent-module@1.0.1:
    dependencies:
      callsites: 3.1.0

  parse-json@4.0.0:
    dependencies:
      error-ex: 1.3.2
      json-parse-better-errors: 1.0.2

  parse-json@7.1.1:
    dependencies:
      '@babel/code-frame': 7.27.1
      error-ex: 1.3.2
      json-parse-even-better-errors: 3.0.2
      lines-and-columns: 2.0.4
      type-fest: 3.13.1

  parse-semver@1.1.1:
    dependencies:
      semver: 5.7.2

  parse5-htmlparser2-tree-adapter@7.1.0:
    dependencies:
      domhandler: 5.0.3
      parse5: 7.3.0

  parse5-parser-stream@7.1.2:
    dependencies:
      parse5: 7.3.0

  parse5@7.3.0:
    dependencies:
      entities: 6.0.0

  path-exists@4.0.0: {}

  path-is-absolute@1.0.1: {}

  path-key@2.0.1: {}

  path-key@3.1.1: {}

  path-parse@1.0.7: {}

  path-scurry@1.11.1:
    dependencies:
      lru-cache: 10.4.3
      minipass: 7.1.2

  path-scurry@2.0.0:
    dependencies:
      lru-cache: 11.1.0
      minipass: 7.1.2

  path-type@3.0.0:
    dependencies:
      pify: 3.0.0

  path-type@6.0.0: {}

  pend@1.2.0: {}

  picocolors@1.1.1: {}

  picomatch@2.3.1: {}

  pidtree@0.3.1: {}

  pify@3.0.0: {}

  pluralize@2.0.0: {}

  pluralize@8.0.0: {}

  possible-typed-array-names@1.1.0: {}

  prebuild-install@7.1.3:
    dependencies:
      detect-libc: 2.0.4
      expand-template: 2.0.3
      github-from-package: 0.0.0
      minimist: 1.2.8
      mkdirp-classic: 0.5.3
      napi-build-utils: 2.0.0
      node-abi: 3.75.0
      pump: 3.0.2
      rc: 1.2.8
      simple-get: 4.0.1
      tar-fs: 2.1.3
      tunnel-agent: 0.6.0
    optional: true

  prelude-ls@1.2.1: {}

  process-nextick-args@2.0.1: {}

  pump@3.0.2:
    dependencies:
      end-of-stream: 1.4.4
      once: 1.4.0
    optional: true

  punycode.js@2.3.1: {}

  punycode@2.3.1: {}

  qs@6.14.0:
    dependencies:
      side-channel: 1.1.0

  queue-microtask@1.2.3: {}

  randombytes@2.1.0:
    dependencies:
      safe-buffer: 5.2.1

  rc-config-loader@4.1.3:
    dependencies:
      debug: 4.4.1(supports-color@8.1.1)
      js-yaml: 4.1.0
      json5: 2.2.3
      require-from-string: 2.0.2
    transitivePeerDependencies:
      - supports-color

  rc@1.2.8:
    dependencies:
      deep-extend: 0.6.0
      ini: 1.3.8
      minimist: 1.2.8
      strip-json-comments: 2.0.1
    optional: true

  read-pkg@3.0.0:
    dependencies:
      load-json-file: 4.0.0
      normalize-package-data: 2.5.0
      path-type: 3.0.0

  read-pkg@8.1.0:
    dependencies:
      '@types/normalize-package-data': 2.4.4
      normalize-package-data: 6.0.2
      parse-json: 7.1.1
      type-fest: 4.41.0

  read@1.0.7:
    dependencies:
      mute-stream: 0.0.8

  readable-stream@2.3.8:
    dependencies:
      core-util-is: 1.0.3
      inherits: 2.0.4
      isarray: 1.0.0
      process-nextick-args: 2.0.1
      safe-buffer: 5.1.2
      string_decoder: 1.1.1
      util-deprecate: 1.0.2

  readable-stream@3.6.2:
    dependencies:
      inherits: 2.0.4
      string_decoder: 1.3.0
      util-deprecate: 1.0.2
    optional: true

  readdirp@3.6.0:
    dependencies:
      picomatch: 2.3.1

  readdirp@4.1.2: {}

  reflect.getprototypeof@1.0.10:
    dependencies:
      call-bind: 1.0.8
      define-properties: 1.2.1
      es-abstract: 1.24.0
      es-errors: 1.3.0
      es-object-atoms: 1.1.1
      get-intrinsic: 1.3.0
      get-proto: 1.0.1
      which-builtin-type: 1.2.1

  regexp.prototype.flags@1.5.4:
    dependencies:
      call-bind: 1.0.8
      define-properties: 1.2.1
      es-errors: 1.3.0
      get-proto: 1.0.1
      gopd: 1.2.0
      set-function-name: 2.0.2

  require-directory@2.1.1: {}

  require-from-string@2.0.2: {}

  resolve-from@4.0.0: {}

  resolve@1.22.10:
    dependencies:
      is-core-module: 2.16.1
      path-parse: 1.0.7
      supports-preserve-symlinks-flag: 1.0.0

  restore-cursor@5.1.0:
    dependencies:
      onetime: 7.0.0
      signal-exit: 4.1.0

  reusify@1.1.0: {}

  run-applescript@7.0.0: {}

  run-parallel@1.2.0:
    dependencies:
      queue-microtask: 1.2.3

  safe-array-concat@1.1.3:
    dependencies:
      call-bind: 1.0.8
      call-bound: 1.0.4
      get-intrinsic: 1.3.0
      has-symbols: 1.1.0
      isarray: 2.0.5

  safe-buffer@5.1.2: {}

  safe-buffer@5.2.1: {}

  safe-push-apply@1.0.0:
    dependencies:
      es-errors: 1.3.0
      isarray: 2.0.5

  safe-regex-test@1.1.0:
    dependencies:
      call-bound: 1.0.4
      es-errors: 1.3.0
      is-regex: 1.2.1

  safer-buffer@2.1.2: {}

  sax@1.4.1: {}

  secretlint@9.3.2:
    dependencies:
      '@secretlint/config-creator': 9.3.2
      '@secretlint/formatter': 9.3.2
      '@secretlint/node': 9.3.2
      '@secretlint/profiler': 9.3.2
      debug: 4.4.1(supports-color@8.1.1)
      globby: 14.1.0
      read-pkg: 8.1.0
    transitivePeerDependencies:
      - supports-color

  semver@5.7.2: {}

  semver@7.7.2: {}

  serialize-javascript@6.0.2:
    dependencies:
      randombytes: 2.1.0

  set-function-length@1.2.2:
    dependencies:
      define-data-property: 1.1.4
      es-errors: 1.3.0
      function-bind: 1.1.2
      get-intrinsic: 1.3.0
      gopd: 1.2.0
      has-property-descriptors: 1.0.2

  set-function-name@2.0.2:
    dependencies:
      define-data-property: 1.1.4
      es-errors: 1.3.0
      functions-have-names: 1.2.3
      has-property-descriptors: 1.0.2

  set-proto@1.0.0:
    dependencies:
      dunder-proto: 1.0.1
      es-errors: 1.3.0
      es-object-atoms: 1.1.1

  setimmediate@1.0.5: {}

  shebang-command@1.2.0:
    dependencies:
      shebang-regex: 1.0.0

  shebang-command@2.0.0:
    dependencies:
      shebang-regex: 3.0.0

  shebang-regex@1.0.0: {}

  shebang-regex@3.0.0: {}

  shell-quote@1.8.3: {}

  side-channel-list@1.0.0:
    dependencies:
      es-errors: 1.3.0
      object-inspect: 1.13.4

  side-channel-map@1.0.1:
    dependencies:
      call-bound: 1.0.4
      es-errors: 1.3.0
      get-intrinsic: 1.3.0
      object-inspect: 1.13.4

  side-channel-weakmap@1.0.2:
    dependencies:
      call-bound: 1.0.4
      es-errors: 1.3.0
      get-intrinsic: 1.3.0
      object-inspect: 1.13.4
      side-channel-map: 1.0.1

  side-channel@1.1.0:
    dependencies:
      es-errors: 1.3.0
      object-inspect: 1.13.4
      side-channel-list: 1.0.0
      side-channel-map: 1.0.1
      side-channel-weakmap: 1.0.2

  signal-exit@4.1.0: {}

  simple-concat@1.0.1:
    optional: true

  simple-get@4.0.1:
    dependencies:
      decompress-response: 6.0.0
      once: 1.4.0
      simple-concat: 1.0.1
    optional: true

  slash@5.1.0: {}

  slice-ansi@4.0.0:
    dependencies:
      ansi-styles: 4.3.0
      astral-regex: 2.0.0
      is-fullwidth-code-point: 3.0.0

  spdx-correct@3.2.0:
    dependencies:
      spdx-expression-parse: 3.0.1
      spdx-license-ids: 3.0.21

  spdx-exceptions@2.5.0: {}

  spdx-expression-parse@3.0.1:
    dependencies:
      spdx-exceptions: 2.5.0
      spdx-license-ids: 3.0.21

  spdx-license-ids@3.0.21: {}

  sprintf-js@1.0.3: {}

  stdin-discarder@0.2.2: {}

  stop-iteration-iterator@1.1.0:
    dependencies:
      es-errors: 1.3.0
      internal-slot: 1.1.0

  string-width@4.2.3:
    dependencies:
      emoji-regex: 8.0.0
      is-fullwidth-code-point: 3.0.0
      strip-ansi: 6.0.1

  string-width@5.1.2:
    dependencies:
      eastasianwidth: 0.2.0
      emoji-regex: 9.2.2
      strip-ansi: 7.1.0

  string-width@7.2.0:
    dependencies:
      emoji-regex: 10.4.0
      get-east-asian-width: 1.3.0
      strip-ansi: 7.1.0

  string.prototype.padend@3.1.6:
    dependencies:
      call-bind: 1.0.8
      define-properties: 1.2.1
      es-abstract: 1.24.0
      es-object-atoms: 1.1.1

  string.prototype.trim@1.2.10:
    dependencies:
      call-bind: 1.0.8
      call-bound: 1.0.4
      define-data-property: 1.1.4
      define-properties: 1.2.1
      es-abstract: 1.24.0
      es-object-atoms: 1.1.1
      has-property-descriptors: 1.0.2

  string.prototype.trimend@1.0.9:
    dependencies:
      call-bind: 1.0.8
      call-bound: 1.0.4
      define-properties: 1.2.1
      es-object-atoms: 1.1.1

  string.prototype.trimstart@1.0.8:
    dependencies:
      call-bind: 1.0.8
      define-properties: 1.2.1
      es-object-atoms: 1.1.1

  string_decoder@1.1.1:
    dependencies:
      safe-buffer: 5.1.2

  string_decoder@1.3.0:
    dependencies:
      safe-buffer: 5.2.1
    optional: true

  strip-ansi@6.0.1:
    dependencies:
      ansi-regex: 5.0.1

  strip-ansi@7.1.0:
    dependencies:
      ansi-regex: 6.1.0

  strip-bom@3.0.0: {}

  strip-json-comments@2.0.1:
    optional: true

  strip-json-comments@3.1.1: {}

  structured-source@4.0.0:
    dependencies:
      boundary: 2.0.0

  supports-color@5.5.0:
    dependencies:
      has-flag: 3.0.0

  supports-color@7.2.0:
    dependencies:
      has-flag: 4.0.0

  supports-color@8.1.1:
    dependencies:
      has-flag: 4.0.0

  supports-color@9.4.0: {}

  supports-hyperlinks@2.3.0:
    dependencies:
      has-flag: 4.0.0
      supports-color: 7.2.0

  supports-preserve-symlinks-flag@1.0.0: {}

  table@6.9.0:
    dependencies:
      ajv: 8.17.1
      lodash.truncate: 4.4.2
      slice-ansi: 4.0.0
      string-width: 4.2.3
      strip-ansi: 6.0.1

  tapable@2.2.2: {}

  tar-fs@2.1.3:
    dependencies:
      chownr: 1.1.4
      mkdirp-classic: 0.5.3
      pump: 3.0.2
      tar-stream: 2.2.0
    optional: true

  tar-stream@2.2.0:
    dependencies:
      bl: 4.1.0
      end-of-stream: 1.4.4
      fs-constants: 1.0.0
      inherits: 2.0.4
      readable-stream: 3.6.2
    optional: true

  terminal-link@2.1.1:
    dependencies:
      ansi-escapes: 4.3.2
      supports-hyperlinks: 2.3.0

  test-exclude@6.0.0:
    dependencies:
      '@istanbuljs/schema': 0.1.3
      glob: 7.2.3
      minimatch: 3.1.2

  text-table@0.2.0: {}

  textextensions@5.16.0: {}

  tmp@0.2.3: {}

  to-regex-range@5.0.1:
    dependencies:
      is-number: 7.0.0

  ts-api-utils@2.1.0(typescript@5.8.3):
    dependencies:
      typescript: 5.8.3

  tslib@2.8.1: {}

  tunnel-agent@0.6.0:
    dependencies:
      safe-buffer: 5.2.1
    optional: true

  tunnel@0.0.6: {}

  type-check@0.4.0:
    dependencies:
      prelude-ls: 1.2.1

  type-fest@0.21.3: {}

  type-fest@3.13.1: {}

  type-fest@4.41.0: {}

  typed-array-buffer@1.0.3:
    dependencies:
      call-bound: 1.0.4
      es-errors: 1.3.0
      is-typed-array: 1.1.15

  typed-array-byte-length@1.0.3:
    dependencies:
      call-bind: 1.0.8
      for-each: 0.3.5
      gopd: 1.2.0
      has-proto: 1.2.0
      is-typed-array: 1.1.15

  typed-array-byte-offset@1.0.4:
    dependencies:
      available-typed-arrays: 1.0.7
      call-bind: 1.0.8
      for-each: 0.3.5
      gopd: 1.2.0
      has-proto: 1.2.0
      is-typed-array: 1.1.15
      reflect.getprototypeof: 1.0.10

  typed-array-length@1.0.7:
    dependencies:
      call-bind: 1.0.8
      for-each: 0.3.5
      gopd: 1.2.0
      is-typed-array: 1.1.15
      possible-typed-array-names: 1.1.0
      reflect.getprototypeof: 1.0.10

  typed-rest-client@1.8.11:
    dependencies:
      qs: 6.14.0
      tunnel: 0.0.6
      underscore: 1.13.7

  typescript@5.8.3: {}

  uc.micro@2.1.0: {}

  unbox-primitive@1.1.0:
    dependencies:
      call-bound: 1.0.4
      has-bigints: 1.1.0
      has-symbols: 1.1.0
      which-boxed-primitive: 1.1.1

  underscore@1.13.7: {}

  undici-types@6.21.0: {}

  undici@6.21.3: {}

  unicorn-magic@0.3.0: {}

  universalify@2.0.1: {}

  uri-js@4.4.1:
    dependencies:
      punycode: 2.3.1

  url-join@4.0.1: {}

  util-deprecate@1.0.2: {}

  uuid@8.3.2: {}

  v8-to-istanbul@9.3.0:
    dependencies:
      '@jridgewell/trace-mapping': 0.3.25
      '@types/istanbul-lib-coverage': 2.0.6
      convert-source-map: 2.0.0

  validate-npm-package-license@3.0.4:
    dependencies:
      spdx-correct: 3.2.0
      spdx-expression-parse: 3.0.1

  whatwg-encoding@3.1.1:
    dependencies:
      iconv-lite: 0.6.3

  whatwg-mimetype@4.0.0: {}

  which-boxed-primitive@1.1.1:
    dependencies:
      is-bigint: 1.1.0
      is-boolean-object: 1.2.2
      is-number-object: 1.1.1
      is-string: 1.1.1
      is-symbol: 1.1.1

  which-builtin-type@1.2.1:
    dependencies:
      call-bound: 1.0.4
      function.prototype.name: 1.1.8
      has-tostringtag: 1.0.2
      is-async-function: 2.1.1
      is-date-object: 1.1.0
      is-finalizationregistry: 1.1.1
      is-generator-function: 1.1.0
      is-regex: 1.2.1
      is-weakref: 1.1.1
      isarray: 2.0.5
      which-boxed-primitive: 1.1.1
      which-collection: 1.0.2
      which-typed-array: 1.1.19

  which-collection@1.0.2:
    dependencies:
      is-map: 2.0.3
      is-set: 2.0.3
      is-weakmap: 2.0.2
      is-weakset: 2.0.4

  which-typed-array@1.1.19:
    dependencies:
      available-typed-arrays: 1.0.7
      call-bind: 1.0.8
      call-bound: 1.0.4
      for-each: 0.3.5
      get-proto: 1.0.1
      gopd: 1.2.0
      has-tostringtag: 1.0.2

  which@1.3.1:
    dependencies:
      isexe: 2.0.0

  which@2.0.2:
    dependencies:
      isexe: 2.0.0

  word-wrap@1.2.5: {}

  workerpool@6.5.1: {}

  wrap-ansi@7.0.0:
    dependencies:
      ansi-styles: 4.3.0
      string-width: 4.2.3
      strip-ansi: 6.0.1

  wrap-ansi@8.1.0:
    dependencies:
      ansi-styles: 6.2.1
      string-width: 5.1.2
      strip-ansi: 7.1.0

  wrappy@1.0.2: {}

  xml2js@0.5.0:
    dependencies:
      sax: 1.4.1
      xmlbuilder: 11.0.1

  xmlbuilder@11.0.1: {}

  y18n@5.0.8: {}

  yallist@4.0.0: {}

  yargs-parser@21.1.1: {}

  yargs-unparser@2.0.0:
    dependencies:
      camelcase: 6.3.0
      decamelize: 4.0.0
      flat: 5.0.2
      is-plain-obj: 2.1.0

  yargs@17.7.2:
    dependencies:
      cliui: 8.0.1
      escalade: 3.2.0
      get-caller-file: 2.0.5
      require-directory: 2.1.1
      string-width: 4.2.3
      y18n: 5.0.8
      yargs-parser: 21.1.1

  yauzl@2.10.0:
    dependencies:
      buffer-crc32: 0.2.13
      fd-slicer: 1.1.0

  yazl@2.5.1:
    dependencies:
      buffer-crc32: 0.2.13

  yocto-queue@0.1.0: {}<|MERGE_RESOLUTION|>--- conflicted
+++ resolved
@@ -19,7 +19,6 @@
         specifier: ^10.0.10
         version: 10.0.10
       '@types/node':
-<<<<<<< HEAD
         specifier: ^22.15.29
         version: 22.15.29
       '@typescript-eslint/eslint-plugin':
@@ -27,15 +26,6 @@
         version: 8.33.1(@typescript-eslint/parser@8.33.1(eslint@9.28.0)(typescript@5.8.3))(eslint@9.28.0)(typescript@5.8.3)
       '@typescript-eslint/parser':
         specifier: ^8.33.1
-=======
-        specifier: ^22.15.18
-        version: 22.15.29
-      '@typescript-eslint/eslint-plugin':
-        specifier: ^8.32.1
-        version: 8.33.1(@typescript-eslint/parser@8.33.1(eslint@9.28.0)(typescript@5.8.3))(eslint@9.28.0)(typescript@5.8.3)
-      '@typescript-eslint/parser':
-        specifier: ^8.32.1
->>>>>>> 3a2c6731
         version: 8.33.1(eslint@9.28.0)(typescript@5.8.3)
       '@vscode/test-cli':
         specifier: ^0.0.11
@@ -44,7 +34,6 @@
         specifier: ^2.5.2
         version: 2.5.2
       '@vscode/vsce':
-<<<<<<< HEAD
         specifier: ^3.4.2
         version: 3.4.2
       esbuild:
@@ -55,18 +44,6 @@
         version: 9.28.0
       mocha:
         specifier: ^11.5.0
-=======
-        specifier: ^3.3.2
-        version: 3.4.2
-      esbuild:
-        specifier: ^0.25.4
-        version: 0.25.5
-      eslint:
-        specifier: ^9.27.0
-        version: 9.28.0
-      mocha:
-        specifier: ^11.3.0
->>>>>>> 3a2c6731
         version: 11.5.0
       npm-run-all:
         specifier: ^4.1.5
@@ -485,15 +462,12 @@
 
   '@typescript-eslint/project-service@8.33.1':
     resolution: {integrity: sha512-DZR0efeNklDIHHGRpMpR5gJITQpu6tLr9lDJnKdONTC7vvzOlLAG/wcfxcdxEWrbiZApcoBCzXqU/Z458Za5Iw==}
-<<<<<<< HEAD
     engines: {node: ^18.18.0 || ^20.9.0 || >=21.1.0}
     peerDependencies:
       typescript: '>=4.8.4 <5.9.0'
 
   '@typescript-eslint/scope-manager@8.33.1':
     resolution: {integrity: sha512-dM4UBtgmzHR9bS0Rv09JST0RcHYearoEoo3pG5B6GoTR9XcyeqX87FEhPo+5kTvVfKCvfHaHrcgeJQc6mrDKrA==}
-=======
->>>>>>> 3a2c6731
     engines: {node: ^18.18.0 || ^20.9.0 || >=21.1.0}
     peerDependencies:
       typescript: '>=4.8.4 <5.9.0'
@@ -508,15 +482,12 @@
     peerDependencies:
       typescript: '>=4.8.4 <5.9.0'
 
-<<<<<<< HEAD
   '@typescript-eslint/tsconfig-utils@8.33.1':
     resolution: {integrity: sha512-STAQsGYbHCF0/e+ShUQ4EatXQ7ceh3fBCXkNU7/MZVKulrlq1usH7t2FhxvCpuCi5O5oi1vmVaAjrGeL71OK1g==}
     engines: {node: ^18.18.0 || ^20.9.0 || >=21.1.0}
     peerDependencies:
       typescript: '>=4.8.4 <5.9.0'
 
-=======
->>>>>>> 3a2c6731
   '@typescript-eslint/type-utils@8.33.1':
     resolution: {integrity: sha512-1cG37d9xOkhlykom55WVwG2QRNC7YXlxMaMzqw2uPeJixBFfKWZgaP/hjAObqMN/u3fr5BrTwTnc31/L9jQ2ww==}
     engines: {node: ^18.18.0 || ^20.9.0 || >=21.1.0}
@@ -1721,14 +1692,6 @@
   mkdirp-classic@0.5.3:
     resolution: {integrity: sha512-gKLcREMhtuZRwRAfqP3RFW+TK4JqApVBtOIftVgjuABpAtpxhPGaDcfvbhNvD0B8iD1oUr/txX35NjcaY6Ns/A==}
 
-<<<<<<< HEAD
-=======
-  mocha@10.8.2:
-    resolution: {integrity: sha512-VZlYo/WE8t1tstuRmqgeyBgCbJc/lEdopaa+axcKzTBJ+UIdlAB9XnmvTCAH4pwR4ElNInaedhEBmZD8iCSVEg==}
-    engines: {node: '>= 14.0.0'}
-    hasBin: true
-
->>>>>>> 3a2c6731
   mocha@11.5.0:
     resolution: {integrity: sha512-VKDjhy6LMTKm0WgNEdlY77YVsD49LZnPSXJAaPNL9NRYQADxvORsyG1DIQY6v53BKTnlNbEE2MbVCDbnxr4K3w==}
     engines: {node: ^18.18.0 || ^20.9.0 || >=21.1.0}
@@ -2897,7 +2860,6 @@
       typescript: 5.8.3
     transitivePeerDependencies:
       - supports-color
-<<<<<<< HEAD
 
   '@typescript-eslint/scope-manager@8.33.1':
     dependencies:
@@ -2906,16 +2868,6 @@
 
   '@typescript-eslint/tsconfig-utils@8.33.1(typescript@5.8.3)':
     dependencies:
-=======
-
-  '@typescript-eslint/scope-manager@8.33.1':
-    dependencies:
-      '@typescript-eslint/types': 8.33.1
-      '@typescript-eslint/visitor-keys': 8.33.1
-
-  '@typescript-eslint/tsconfig-utils@8.33.1(typescript@5.8.3)':
-    dependencies:
->>>>>>> 3a2c6731
       typescript: 5.8.3
 
   '@typescript-eslint/type-utils@8.33.1(eslint@9.28.0)(typescript@5.8.3)':
@@ -4312,32 +4264,6 @@
   mkdirp-classic@0.5.3:
     optional: true
 
-<<<<<<< HEAD
-=======
-  mocha@10.8.2:
-    dependencies:
-      ansi-colors: 4.1.3
-      browser-stdout: 1.3.1
-      chokidar: 3.6.0
-      debug: 4.4.1(supports-color@8.1.1)
-      diff: 5.2.0
-      escape-string-regexp: 4.0.0
-      find-up: 5.0.0
-      glob: 8.1.0
-      he: 1.2.0
-      js-yaml: 4.1.0
-      log-symbols: 4.1.0
-      minimatch: 5.1.6
-      ms: 2.1.3
-      serialize-javascript: 6.0.2
-      strip-json-comments: 3.1.1
-      supports-color: 8.1.1
-      workerpool: 6.5.1
-      yargs: 16.2.0
-      yargs-parser: 20.2.9
-      yargs-unparser: 2.0.0
-
->>>>>>> 3a2c6731
   mocha@11.5.0:
     dependencies:
       browser-stdout: 1.3.1
